--- conflicted
+++ resolved
@@ -189,12 +189,8 @@
 	includeTracers, _ := tracertypes.Parse("all")
 
 	manager, err := pm.New(todo, includeTracers, monitorInterval, &coredumpEbpfMaps,
-<<<<<<< HEAD
-		pm.NewMapFileIDMapper(), symCache, elfunwindinfo.NewStackDeltaProvider(), false, false)
-=======
-		pm.NewMapFileIDMapper(), symCache, elfunwindinfo.NewStackDeltaProvider(), false,
+		pm.NewMapFileIDMapper(), symCache, elfunwindinfo.NewStackDeltaProvider(), false, false,
 		libpf.Set[string]{})
->>>>>>> a68ddad2
 	if err != nil {
 		return nil, fmt.Errorf("failed to get Interpreter manager: %v", err)
 	}
