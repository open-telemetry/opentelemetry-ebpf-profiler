package controller // import "go.opentelemetry.io/ebpf-profiler/internal/controller"

import (
	"context"
	"fmt"
	"time"

	log "github.com/sirupsen/logrus"
	"github.com/tklauser/numcpus"

	"go.opentelemetry.io/ebpf-profiler/host"
	"go.opentelemetry.io/ebpf-profiler/metrics"
	"go.opentelemetry.io/ebpf-profiler/reporter"
	"go.opentelemetry.io/ebpf-profiler/times"
	"go.opentelemetry.io/ebpf-profiler/tracehandler"
	"go.opentelemetry.io/ebpf-profiler/tracer"
	tracertypes "go.opentelemetry.io/ebpf-profiler/tracer/types"
	"go.opentelemetry.io/ebpf-profiler/util"
)

const MiB = 1 << 20

// Controller is an instance that runs, manages and stops the agent.
type Controller struct {
	config   *Config
	reporter reporter.Reporter
	tracer   *tracer.Tracer
}

// New creates a new controller
// The controller can set global configurations (such as the eBPF syscalls) on
// setup. So there should only ever be one running.
func New(cfg *Config) *Controller {
	c := &Controller{
		config:   cfg,
		reporter: cfg.Reporter,
	}

	return c
}

// Start starts the controller
// The controller should only be started once.
func (c *Controller) Start(ctx context.Context) error {
	if err := tracer.ProbeBPFSyscall(); err != nil {
		return fmt.Errorf("failed to probe eBPF syscall: %w", err)
	}

	presentCores, err := numcpus.GetPresent()
	if err != nil {
		return fmt.Errorf("failed to read CPU file: %w", err)
	}

	traceHandlerCacheSize :=
		traceCacheSize(c.config.MonitorInterval, c.config.SamplesPerSecond, uint16(presentCores))

	intervals := times.New(c.config.ReporterInterval, c.config.MonitorInterval,
		c.config.ProbabilisticInterval)

	// Start periodic synchronization with the realtime clock
	times.StartRealtimeSync(ctx, c.config.ClockSyncInterval)

	log.Debugf("Determining tracers to include")
	includeTracers, err := tracertypes.Parse(c.config.Tracers)
	if err != nil {
		return fmt.Errorf("failed to parse the included tracers: %w", err)
	}

<<<<<<< HEAD
	var metadataCollector *hostmetadata.Collector
	if c.config.CollAgentAddr != "" {
		metadataCollector = hostmetadata.NewCollector(c.config.CollAgentAddr)
		metadataCollector.AddCustomData("os.type", "linux")

		var kernelVersion string
		kernelVersion, err = helpers.GetKernelVersion()
		if err != nil {
			return fmt.Errorf("failed to get Linux kernel version: %w", err)
		}

		// OTel semantic introduced in
		// https://github.com/open-telemetry/semantic-conventions/issues/66
		metadataCollector.AddCustomData("os.kernel.release", kernelVersion)

		metadataCollector.AddCustomData("host.name", c.config.HostName)
		metadataCollector.AddCustomData("host.ip", c.config.IPAddress)
	}

=======
>>>>>>> 90b5c722
	err = c.reporter.Start(ctx)
	if err != nil {
		return fmt.Errorf("failed to start reporter: %w", err)
	}

	metrics.SetReporter(c.reporter)

<<<<<<< HEAD
	if metadataCollector != nil {
		// Now that set the initial host metadata, start a goroutine to keep
		// sending updates regularly.
		metadataCollector.StartMetadataCollection(ctx, c.reporter)
	}

=======
>>>>>>> 90b5c722
	// Load the eBPF code and map definitions
	trc, err := tracer.NewTracer(ctx, &tracer.Config{
		Reporter:               c.reporter,
		Intervals:              intervals,
		IncludeTracers:         includeTracers,
		FilterErrorFrames:      !c.config.SendErrorFrames,
		SamplesPerSecond:       c.config.SamplesPerSecond,
		MapScaleFactor:         int(c.config.MapScaleFactor),
		KernelVersionCheck:     !c.config.NoKernelVersionCheck,
		DebugTracer:            c.config.VerboseMode,
		BPFVerifierLogLevel:    uint32(c.config.BpfVerifierLogLevel),
		ProbabilisticInterval:  c.config.ProbabilisticInterval,
		ProbabilisticThreshold: c.config.ProbabilisticThreshold,
	})
	if err != nil {
		return fmt.Errorf("failed to load eBPF tracer: %w", err)
	}
	c.tracer = trc
	log.Printf("eBPF tracer loaded")

	now := time.Now()

	trc.StartPIDEventProcessor(ctx)

	metrics.Add(metrics.IDProcPIDStartupMs, metrics.MetricValue(time.Since(now).Milliseconds()))
	log.Debug("Completed initial PID listing")

	// Attach our tracer to the perf event
	if err := trc.AttachTracer(); err != nil {
		return fmt.Errorf("failed to attach to perf event: %w", err)
	}
	log.Info("Attached tracer program")

	if c.config.ProbabilisticThreshold < tracer.ProbabilisticThresholdMax {
		trc.StartProbabilisticProfiling(ctx)
		log.Printf("Enabled probabilistic profiling")
	} else {
		if err := trc.EnableProfiling(); err != nil {
			return fmt.Errorf("failed to enable perf events: %w", err)
		}
	}

	if err := trc.AttachSchedMonitor(); err != nil {
		return fmt.Errorf("failed to attach scheduler monitor: %w", err)
	}

	// This log line is used in our system tests to verify if that the agent has started. So if you
	// change this log line update also the system test.
	log.Printf("Attached sched monitor")

	if err := startTraceHandling(ctx, c.reporter, intervals, trc,
		traceHandlerCacheSize); err != nil {
		return fmt.Errorf("failed to start trace handling: %w", err)
	}

	return nil
}

// Shutdown stops the controller
func (c *Controller) Shutdown() {
	log.Info("Stop processing ...")
	if c.reporter != nil {
		c.reporter.Stop()
	}

	if c.tracer != nil {
		c.tracer.Close()
	}
}

func startTraceHandling(ctx context.Context, rep reporter.TraceReporter,
	intervals *times.Times, trc *tracer.Tracer, cacheSize uint32) error {
	// Spawn monitors for the various result maps
	traceCh := make(chan *host.Trace)

	if err := trc.StartMapMonitors(ctx, traceCh); err != nil {
		return fmt.Errorf("failed to start map monitors: %v", err)
	}

	_, err := tracehandler.Start(ctx, rep, trc.TraceProcessor(),
		traceCh, intervals, cacheSize)
	return err
}

// traceCacheSize defines the maximum number of elements for the caches in tracehandler.
//
// The caches in tracehandler have a size-"processing overhead" trade-off: Every cache miss will
// trigger additional processing for that trace in userspace (Go). For most maps, we use
// maxElementsPerInterval as a base sizing factor. For the tracehandler caches, we also multiply
// with traceCacheIntervals. For typical/small values of maxElementsPerInterval, this can lead to
// non-optimal map sizing (reduced cache_hit:cache_miss ratio and increased processing overhead).
// Simply increasing traceCacheIntervals is problematic when maxElementsPerInterval is large
// (e.g. too many CPU cores present) as we end up using too much memory. A minimum size is
// therefore used here.
func traceCacheSize(monitorInterval time.Duration, samplesPerSecond int,
	presentCPUCores uint16) uint32 {
	const (
		traceCacheIntervals = 6
		traceCacheMinSize   = 65536
	)

	maxElements := maxElementsPerInterval(monitorInterval, samplesPerSecond, presentCPUCores)

	size := maxElements * uint32(traceCacheIntervals)
	if size < traceCacheMinSize {
		size = traceCacheMinSize
	}
	return util.NextPowerOfTwo(size)
}

func maxElementsPerInterval(monitorInterval time.Duration, samplesPerSecond int,
	presentCPUCores uint16) uint32 {
	return uint32(uint16(samplesPerSecond) * uint16(monitorInterval.Seconds()) * presentCPUCores)
}<|MERGE_RESOLUTION|>--- conflicted
+++ resolved
@@ -66,28 +66,6 @@
 		return fmt.Errorf("failed to parse the included tracers: %w", err)
 	}
 
-<<<<<<< HEAD
-	var metadataCollector *hostmetadata.Collector
-	if c.config.CollAgentAddr != "" {
-		metadataCollector = hostmetadata.NewCollector(c.config.CollAgentAddr)
-		metadataCollector.AddCustomData("os.type", "linux")
-
-		var kernelVersion string
-		kernelVersion, err = helpers.GetKernelVersion()
-		if err != nil {
-			return fmt.Errorf("failed to get Linux kernel version: %w", err)
-		}
-
-		// OTel semantic introduced in
-		// https://github.com/open-telemetry/semantic-conventions/issues/66
-		metadataCollector.AddCustomData("os.kernel.release", kernelVersion)
-
-		metadataCollector.AddCustomData("host.name", c.config.HostName)
-		metadataCollector.AddCustomData("host.ip", c.config.IPAddress)
-	}
-
-=======
->>>>>>> 90b5c722
 	err = c.reporter.Start(ctx)
 	if err != nil {
 		return fmt.Errorf("failed to start reporter: %w", err)
@@ -95,15 +73,6 @@
 
 	metrics.SetReporter(c.reporter)
 
-<<<<<<< HEAD
-	if metadataCollector != nil {
-		// Now that set the initial host metadata, start a goroutine to keep
-		// sending updates regularly.
-		metadataCollector.StartMetadataCollection(ctx, c.reporter)
-	}
-
-=======
->>>>>>> 90b5c722
 	// Load the eBPF code and map definitions
 	trc, err := tracer.NewTracer(ctx, &tracer.Config{
 		Reporter:               c.reporter,
