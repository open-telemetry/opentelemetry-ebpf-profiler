// Copyright The OpenTelemetry Authors
// SPDX-License-Identifier: Apache-2.0

package reporter // import "go.opentelemetry.io/ebpf-profiler/reporter"

import (
	"context"
	"crypto/tls"
<<<<<<< HEAD
	"fmt"
	"os"
	"regexp"
=======
	"maps"
	"slices"
>>>>>>> bdecd683
	"strconv"
	"time"

	lru "github.com/elastic/go-freelru"
	log "github.com/sirupsen/logrus"
	"github.com/zeebo/xxh3"
	"go.opentelemetry.io/collector/pdata/pprofile"
	"go.opentelemetry.io/collector/pdata/pprofile/pprofileotlp"
	semconv "go.opentelemetry.io/otel/semconv/v1.25.0"
	"golang.org/x/exp/maps"
	"google.golang.org/grpc"
	"google.golang.org/grpc/credentials"
	"google.golang.org/grpc/credentials/insecure"

	"go.opentelemetry.io/ebpf-profiler/libpf"
	"go.opentelemetry.io/ebpf-profiler/libpf/xsync"
	"go.opentelemetry.io/ebpf-profiler/reporter/internal/pdata"
	"go.opentelemetry.io/ebpf-profiler/reporter/internal/samples"
)

const (
	executableCacheLifetime = 1 * time.Hour
)

// Assert that we implement the full Reporter interface.
var _ Reporter = (*OTLPReporter)(nil)

// OTLPReporter receives and transforms information to be OTLP/profiles compliant.
type OTLPReporter struct {
	config *Config
	// name is the ScopeProfile's name.
	name string

	// version is the ScopeProfile's version.
	version string

	// client for the connection to the receiver.
	client pprofileotlp.GRPCClient

	// runLoop handles the run loop
	runLoop *runLoop

	// rpcStats stores gRPC related statistics.
	rpcStats *StatsHandlerImpl

	// To fill in the OTLP/profiles signal with the relevant information,
	// this structure holds in long-term storage information that might
	// be duplicated in other places but not accessible for OTLPReporter.

	// hostmetadata stores metadata that is sent out with every request.
	hostmetadata *lru.SyncedLRU[string, string]

	// cgroupv2ID caches PID to container ID information for cgroupv2 containers.
	cgroupv2ID *lru.SyncedLRU[libpf.PID, string]

	// pdata holds the generator for the data being exported.
	pdata *pdata.Pdata

	// traceEvents stores reported trace events (trace metadata with frames and counts)
	traceEvents xsync.RWMutex[map[samples.TraceAndMetaKey]*samples.TraceEvents]

	// pkgGRPCOperationTimeout sets the time limit for GRPC requests.
	pkgGRPCOperationTimeout time.Duration

	// hostID is the unique identifier of the host.
	hostID string

	// kernelVersion is the version of the kernel.
	kernelVersion string

	// hostName is the name of the host.
	hostName string

	// ipAddress is the IP address of the host.
	ipAddress string
}

// NewOTLP returns a new instance of OTLPReporter
func NewOTLP(cfg *Config) (*OTLPReporter, error) {
<<<<<<< HEAD
=======
	executables, err :=
		lru.NewSynced[libpf.FileID, execInfo](cfg.ExecutablesCacheElements, libpf.FileID.Hash32)
	if err != nil {
		return nil, err
	}
	executables.SetLifetime(executableCacheLifetime) // Allow GC to clean stale items.

	frames, err := lru.NewSynced[libpf.FileID,
		*xsync.RWMutex[map[libpf.AddressOrLineno]sourceInfo]](
		cfg.FramesCacheElements, libpf.FileID.Hash32)
	if err != nil {
		return nil, err
	}
	frames.SetLifetime(1 * time.Hour) // Allow GC to clean stale items.

>>>>>>> bdecd683
	cgroupv2ID, err := lru.NewSynced[libpf.PID, string](cfg.CGroupCacheElements,
		func(pid libpf.PID) uint32 { return uint32(pid) })
	if err != nil {
		return nil, err
	}
	// Set a lifetime to reduce risk of invalid data in case of PID reuse.
	cgroupv2ID.SetLifetime(90 * time.Second)

	// Next step: Dynamically configure the size of this LRU.
	// Currently, we use the length of the JSON array in
	// hostmetadata/hostmetadata.json.
	hostmetadata, err := lru.NewSynced[string, string](115, hashString)
	if err != nil {
		return nil, err
	}

	data, err := pdata.New(
		cfg.SamplesPerSecond,
		cfg.ExecutablesCacheElements,
		cfg.FramesCacheElements,
	)
	if err != nil {
		return nil, err
	}

	return &OTLPReporter{
<<<<<<< HEAD
		config:                  cfg,
		name:                    cfg.Name,
		version:                 cfg.Version,
		kernelVersion:           cfg.KernelVersion,
		hostName:                cfg.HostName,
		ipAddress:               cfg.IPAddress,
		hostID:                  strconv.FormatUint(cfg.HostID, 10),
		stopSignal:              make(chan libpf.Void),
=======
		config:           cfg,
		name:             cfg.Name,
		version:          cfg.Version,
		kernelVersion:    cfg.KernelVersion,
		hostName:         cfg.HostName,
		ipAddress:        cfg.IPAddress,
		samplesPerSecond: cfg.SamplesPerSecond,
		hostID:           strconv.FormatUint(cfg.HostID, 10),
		runLoop: &runLoop{
			stopSignal: make(chan libpf.Void),
		},
>>>>>>> bdecd683
		pkgGRPCOperationTimeout: cfg.GRPCOperationTimeout,
		client:                  nil,
		rpcStats:                NewStatsHandler(),
		pdata:                   data,
		hostmetadata:            hostmetadata,
		traceEvents: xsync.NewRWMutex(
			map[samples.TraceAndMetaKey]*samples.TraceEvents{},
		),
		cgroupv2ID: cgroupv2ID,
	}, nil
}

// hashString is a helper function for LRUs that use string as a key.
// Xxh3 turned out to be the fastest hash function for strings in the FreeLRU benchmarks.
// It was only outperformed by the AES hash function, which is implemented in Plan9 assembly.
func hashString(s string) uint32 {
	return uint32(xxh3.HashString(s))
}

func (r *OTLPReporter) SupportsReportTraceEvent() bool { return true }

// ReportTraceEvent enqueues reported trace events for the OTLP reporter.
func (r *OTLPReporter) ReportTraceEvent(trace *libpf.Trace, meta *TraceEventMeta) {
	traceEventsMap := r.traceEvents.WLock()
	defer r.traceEvents.WUnlock(&traceEventsMap)

	containerID, err := libpf.LookupCgroupv2(r.cgroupv2ID, meta.PID)
	if err != nil {
		log.Debugf("Failed to get a cgroupv2 ID as container ID for PID %d: %v",
			meta.PID, err)
	}

	key := samples.TraceAndMetaKey{
		Hash:           trace.Hash,
		Comm:           meta.Comm,
		ApmServiceName: meta.APMServiceName,
		ContainerID:    containerID,
		Pid:            int64(meta.PID),
	}

	if events, exists := (*traceEventsMap)[key]; exists {
		events.Timestamps = append(events.Timestamps, uint64(meta.Timestamp))
		(*traceEventsMap)[key] = events
		return
	}

	(*traceEventsMap)[key] = &samples.TraceEvents{
		Files:              trace.Files,
		Linenos:            trace.Linenos,
		FrameTypes:         trace.FrameTypes,
		MappingStarts:      trace.MappingStart,
		MappingEnds:        trace.MappingEnd,
		MappingFileOffsets: trace.MappingFileOffsets,
		Timestamps:         []uint64{uint64(meta.Timestamp)},
	}
}

// ReportFramesForTrace is a NOP for OTLPReporter.
func (r *OTLPReporter) ReportFramesForTrace(_ *libpf.Trace) {}

// ReportCountForTrace is a NOP for OTLPReporter.
func (r *OTLPReporter) ReportCountForTrace(_ libpf.TraceHash, _ uint16, _ *TraceEventMeta) {
}

// ExecutableKnown returns true if the metadata of the Executable specified by fileID is
// cached in the reporter.
func (r *OTLPReporter) ExecutableKnown(fileID libpf.FileID) bool {
	_, known := r.pdata.Executables.Get(fileID)
	return known
}

// ExecutableMetadata accepts a fileID with the corresponding filename
// and caches this information.
func (r *OTLPReporter) ExecutableMetadata(args *ExecutableMetadataArgs) {
	r.pdata.Executables.Add(args.FileID, samples.ExecInfo{
		FileName:   args.FileName,
		GnuBuildID: args.GnuBuildID,
	})
}

// FrameKnown returns true if the metadata of the Frame specified by frameID is
// cached in the reporter.
func (r *OTLPReporter) FrameKnown(frameID libpf.FrameID) bool {
	known := false
	if frameMapLock, exists := r.pdata.Frames.Get(frameID.FileID()); exists {
		frameMap := frameMapLock.RLock()
		defer frameMapLock.RUnlock(&frameMap)
		_, known = (*frameMap)[frameID.AddressOrLine()]
	}
	return known
}

// FrameMetadata accepts metadata associated with a frame and caches this information.
func (r *OTLPReporter) FrameMetadata(args *FrameMetadataArgs) {
	fileID := args.FrameID.FileID()
	addressOrLine := args.FrameID.AddressOrLine()

	log.Debugf("FrameMetadata [%x] %v+%v at %v:%v",
		fileID, args.FunctionName, args.FunctionOffset,
		args.SourceFile, args.SourceLine)

	if frameMapLock, exists := r.pdata.Frames.Get(fileID); exists {
		frameMap := frameMapLock.WLock()
		defer frameMapLock.WUnlock(&frameMap)

		sourceFile := args.SourceFile
		if sourceFile == "" {
			// The new SourceFile may be empty, and we don't want to overwrite
			// an existing filePath with it.
			if s, exists := (*frameMap)[addressOrLine]; exists {
				sourceFile = s.FilePath
			}
		}

		(*frameMap)[addressOrLine] = samples.SourceInfo{
			LineNumber:     args.SourceLine,
			FilePath:       sourceFile,
			FunctionOffset: args.FunctionOffset,
			FunctionName:   args.FunctionName,
		}
		return
	}

	v := make(map[libpf.AddressOrLineno]samples.SourceInfo)
	v[addressOrLine] = samples.SourceInfo{
		LineNumber:     args.SourceLine,
		FilePath:       args.SourceFile,
		FunctionOffset: args.FunctionOffset,
		FunctionName:   args.FunctionName,
	}
	mu := xsync.NewRWMutex(v)
	r.pdata.Frames.Add(fileID, &mu)
}

// ReportHostMetadata enqueues host metadata.
func (r *OTLPReporter) ReportHostMetadata(metadataMap map[string]string) {
	r.addHostmetadata(metadataMap)
}

// ReportHostMetadataBlocking enqueues host metadata.
func (r *OTLPReporter) ReportHostMetadataBlocking(_ context.Context,
	metadataMap map[string]string, _ int, _ time.Duration) error {
	r.addHostmetadata(metadataMap)
	return nil
}

// addHostmetadata adds to and overwrites host metadata.
func (r *OTLPReporter) addHostmetadata(metadataMap map[string]string) {
	for k, v := range metadataMap {
		r.hostmetadata.Add(k, v)
	}
}

// ReportMetrics is a NOP for OTLPReporter.
func (r *OTLPReporter) ReportMetrics(_ uint32, _ []uint32, _ []int64) {}

// Stop triggers a graceful shutdown of OTLPReporter.
func (r *OTLPReporter) Stop() {
	r.runLoop.Stop()
}

// GetMetrics returns internal metrics of OTLPReporter.
func (r *OTLPReporter) GetMetrics() Metrics {
	return Metrics{
		RPCBytesOutCount:  r.rpcStats.GetRPCBytesOut(),
		RPCBytesInCount:   r.rpcStats.GetRPCBytesIn(),
		WireBytesOutCount: r.rpcStats.GetWireBytesOut(),
		WireBytesInCount:  r.rpcStats.GetWireBytesIn(),
	}
}

// Start sets up and manages the reporting connection to a OTLP backend.
func (r *OTLPReporter) Start(ctx context.Context) error {
	// Create a child context for reporting features
	ctx, cancelReporting := context.WithCancel(ctx)

	// Establish the gRPC connection before going on, waiting for a response
	// from the collectionAgent endpoint.
	// Use grpc.WithBlock() in setupGrpcConnection() for this to work.
	otlpGrpcConn, err := waitGrpcEndpoint(ctx, r.config, r.rpcStats)
	if err != nil {
		cancelReporting()
		r.runLoop.Stop()
		return err
	}
	r.client = pprofileotlp.NewGRPCClient(otlpGrpcConn)

<<<<<<< HEAD
	go func() {
		tick := time.NewTicker(r.config.ReportInterval)
		defer tick.Stop()
		purgeTick := time.NewTicker(5 * time.Minute)
		defer purgeTick.Stop()
		for {
			select {
			case <-ctx.Done():
				return
			case <-r.stopSignal:
				return
			case <-tick.C:
				if err := r.reportOTLPProfile(ctx); err != nil {
					log.Errorf("Request failed: %v", err)
				}
				tick.Reset(libpf.AddJitter(r.config.ReportInterval, 0.2))
			case <-purgeTick.C:
				// Allow the GC to purge expired entries to avoid memory leaks.
				r.pdata.Purge()
				r.cgroupv2ID.PurgeExpired()
			}
=======
	r.runLoop.Start(ctx, r.config.ReportInterval, func() {
		if err := r.reportOTLPProfile(ctx); err != nil {
			log.Errorf("Request failed: %v", err)
>>>>>>> bdecd683
		}
	}, func() {
		// Allow the GC to purge expired entries to avoid memory leaks.
		r.executables.PurgeExpired()
		r.frames.PurgeExpired()
		r.cgroupv2ID.PurgeExpired()
	})

	// When Stop() is called and a signal to 'stop' is received, then:
	// - cancel the reporting functions currently running (using context)
	// - close the gRPC connection with collection-agent
	go func() {
		<-r.runLoop.stopSignal
		cancelReporting()
		if err := otlpGrpcConn.Close(); err != nil {
			log.Fatalf("Stopping connection of OTLP client client failed: %v", err)
		}
	}()

	return nil
}

// reportOTLPProfile creates and sends out an OTLP profile.
func (r *OTLPReporter) reportOTLPProfile(ctx context.Context) error {
	traceEvents := r.traceEvents.WLock()
	events := maps.Clone(*traceEvents)
	clear(*traceEvents)
	r.traceEvents.WUnlock(&traceEvents)

	profiles := r.pdata.Generate(events)
	for i := 0; i < profiles.ResourceProfiles().Len(); i++ {
		r.setResource(profiles.ResourceProfiles().At(i))
	}

	if profiles.SampleCount() == 0 {
		log.Debugf("Skip sending of OTLP profile with no samples")
		return nil
	}
	req := pprofileotlp.NewExportRequestFromProfiles(profiles)

	reqCtx, ctxCancel := context.WithTimeout(ctx, r.pkgGRPCOperationTimeout)
	defer ctxCancel()
	_, err := r.client.Export(reqCtx, req)
	return err
}

// setResource sets the resource information of the origin of the profiles.
// Next step: maybe extend this information with go.opentelemetry.io/otel/sdk/resource.
func (r *OTLPReporter) setResource(rp pprofile.ResourceProfiles) {
	keys := r.hostmetadata.Keys()
	attrs := rp.Resource().Attributes()

	// Add hostmedata to the attributes.
	for _, k := range keys {
		if v, ok := r.hostmetadata.Get(k); ok {
			attrs.PutStr(k, v)
		}
	}

	// Add event specific attributes.
	// These attributes are also included in the host metadata, but with different names/keys.
	// That makes our hostmetadata attributes incompatible with OTEL collectors.
<<<<<<< HEAD
	attrs.PutStr(string(semconv.HostIDKey), r.hostID)
	attrs.PutStr(string(semconv.HostIPKey), r.ipAddress)
	attrs.PutStr(string(semconv.HostNameKey), r.hostName)
	attrs.PutStr(string(semconv.ServiceVersionKey), r.version)
	attrs.PutStr("os.kernel", r.kernelVersion)
=======
	addAttr(semconv.HostIDKey, r.hostID)
	addAttr(semconv.HostIPKey, r.ipAddress)
	addAttr(semconv.HostNameKey, r.hostName)
	addAttr(semconv.ServiceVersionKey, r.version)
	addAttr("os.kernel", r.kernelVersion)

	return &resource.Resource{
		Attributes: attributes,
	}
}

// getProfile returns an OTLP profile containing all collected samples up to this moment.
func (r *OTLPReporter) getProfile() (profile *profiles.Profile, startTS, endTS uint64) {
	traceEvents := r.traceEvents.WLock()
	samples := maps.Clone(*traceEvents)
	clear(*traceEvents)
	r.traceEvents.WUnlock(&traceEvents)

	// stringMap is a temporary helper that will build the StringTable.
	// By specification, the first element should be empty.
	stringMap := make(map[string]uint32)
	stringMap[""] = 0

	// funcMap is a temporary helper that will build the Function array
	// in profile and make sure information is deduplicated.
	funcMap := make(map[funcInfo]uint64)
	funcMap[funcInfo{name: "", fileName: ""}] = 0

	// attributeMap is a temporary helper that maps attribute values to
	// their respective indices.
	// This is to ensure that AttributeTable does not contain duplicates.
	attributeMap := make(map[string]uint64)

	numSamples := len(samples)
	profile = &profiles.Profile{
		// SampleType - Next step: Figure out the correct SampleType.
		Sample: make([]*profiles.Sample, 0, numSamples),
		SampleType: []*profiles.ValueType{{
			Type: int64(getStringMapIndex(stringMap, "samples")),
			Unit: int64(getStringMapIndex(stringMap, "count")),
		}},
		PeriodType: &profiles.ValueType{
			Type: int64(getStringMapIndex(stringMap, "cpu")),
			Unit: int64(getStringMapIndex(stringMap, "nanoseconds")),
		},
		Period: 1e9 / int64(r.samplesPerSecond),
		// AttributeUnits - Optional element we do not use.
		// LinkTable - Optional element we do not use.
		// DropFrames - Optional element we do not use.
		// KeepFrames - Optional element we do not use.
		// Comment - Optional element we do not use.
		// DefaultSampleType - Optional element we do not use.
	}

	locationIndex := uint64(0)

	// Temporary lookup to reference existing Mappings.
	fileIDtoMapping := make(map[libpf.FileID]uint64)

	for traceKey, traceInfo := range samples {
		sample := &profiles.Sample{}
		sample.LocationsStartIndex = locationIndex

		sample.StacktraceIdIndex = getStringMapIndex(stringMap,
			traceKey.hash.Base64())

		slices.Sort(traceInfo.timestamps)
		startTS = traceInfo.timestamps[0]
		endTS = traceInfo.timestamps[len(traceInfo.timestamps)-1]

		sample.TimestampsUnixNano = traceInfo.timestamps
		sample.Value = []int64{1}

		// Walk every frame of the trace.
		for i := range traceInfo.frameTypes {
			frameAttributes := addProfileAttributes(profile, []attrKeyValue[string]{
				{key: "profile.frame.type", value: traceInfo.frameTypes[i].String()},
			}, attributeMap)

			loc := &profiles.Location{
				// Id - Optional element we do not use.
				Address: uint64(traceInfo.linenos[i]),
				// IsFolded - Optional element we do not use.
				Attributes: frameAttributes,
			}

			switch frameKind := traceInfo.frameTypes[i]; frameKind {
			case libpf.NativeFrame:
				// As native frames are resolved in the backend, we use Mapping to
				// report these frames.

				var locationMappingIndex uint64
				if tmpMappingIndex, exists := fileIDtoMapping[traceInfo.files[i]]; exists {
					locationMappingIndex = tmpMappingIndex
				} else {
					idx := uint64(len(fileIDtoMapping))
					fileIDtoMapping[traceInfo.files[i]] = idx
					locationMappingIndex = idx

					// Ensure that actively used executables do not expire.
					execInfo, exists := r.executables.GetAndRefresh(traceInfo.files[i],
						executableCacheLifetime)

					// Next step: Select a proper default value,
					// if the name of the executable is not known yet.
					var fileName = "UNKNOWN"
					if exists {
						fileName = execInfo.fileName
					}

					mappingAttributes := addProfileAttributes(profile, []attrKeyValue[string]{
						// Once SemConv and its Go package is released with the new
						// semantic convention for build_id, replace these hard coded
						// strings.
						{key: "process.executable.build_id.gnu", value: execInfo.gnuBuildID},
						{key: "process.executable.build_id.htlhash",
							value: traceInfo.files[i].StringNoQuotes()},
					}, attributeMap)

					profile.Mapping = append(profile.Mapping, &profiles.Mapping{
						// Id - Optional element we do not use.
						MemoryStart: uint64(traceInfo.mappingStarts[i]),
						MemoryLimit: uint64(traceInfo.mappingEnds[i]),
						FileOffset:  traceInfo.mappingFileOffsets[i],
						Filename:    int64(getStringMapIndex(stringMap, fileName)),
						Attributes:  mappingAttributes,
						// HasFunctions - Optional element we do not use.
						// HasFilenames - Optional element we do not use.
						// HasLineNumbers - Optional element we do not use.
						// HasInlinedFrames - Optional element we do not use.
					})
				}
				loc.MappingIndex = locationMappingIndex
			case libpf.AbortFrame:
				// Next step: Figure out how the OTLP protocol
				// could handle artificial frames, like AbortFrame,
				// that are not originated from a native or interpreted
				// program.
			default:
				// Store interpreted frame information as a Line message:
				line := &profiles.Line{}

				fileIDInfoLock, exists := r.frames.Get(traceInfo.files[i])
				if !exists {
					// At this point, we do not have enough information for the frame.
					// Therefore, we report a dummy entry and use the interpreter as filename.
					line.FunctionIndex = createFunctionEntry(funcMap,
						"UNREPORTED", frameKind.String())
				} else {
					fileIDInfo := fileIDInfoLock.RLock()
					if si, exists := (*fileIDInfo)[traceInfo.linenos[i]]; exists {
						line.Line = int64(si.lineNumber)

						line.FunctionIndex = createFunctionEntry(funcMap,
							si.functionName, si.filePath)
					} else {
						// At this point, we do not have enough information for the frame.
						// Therefore, we report a dummy entry and use the interpreter as filename.
						// To differentiate this case from the case where no information about
						// the file ID is available at all, we use a different name for reported
						// function.
						line.FunctionIndex = createFunctionEntry(funcMap,
							"UNRESOLVED", frameKind.String())
					}
					fileIDInfoLock.RUnlock(&fileIDInfo)
				}
				loc.Line = append(loc.Line, line)

				// To be compliant with the protocol, generate a dummy mapping entry.
				loc.MappingIndex = getDummyMappingIndex(fileIDtoMapping,
					stringMap, attributeMap, profile, traceInfo.files[i])
			}
			profile.Location = append(profile.Location, loc)
		}

		sample.Attributes = append(addProfileAttributes(profile, []attrKeyValue[string]{
			{key: string(semconv.ContainerIDKey), value: traceKey.containerID},
			{key: string(semconv.ThreadNameKey), value: traceKey.comm},
			{key: string(semconv.ServiceNameKey), value: traceKey.apmServiceName},
		}, attributeMap), addProfileAttributes(profile, []attrKeyValue[int64]{
			{key: string(semconv.ProcessPIDKey), value: traceKey.pid},
		}, attributeMap)...)
		sample.LocationsLength = uint64(len(traceInfo.frameTypes))
		locationIndex += sample.LocationsLength

		profile.Sample = append(profile.Sample, sample)
	}
	log.Debugf("Reporting OTLP profile with %d samples", len(profile.Sample))

	// Populate the deduplicated functions into profile.
	funcTable := make([]*profiles.Function, len(funcMap))
	for v, idx := range funcMap {
		funcTable[idx] = &profiles.Function{
			Name:     int64(getStringMapIndex(stringMap, v.name)),
			Filename: int64(getStringMapIndex(stringMap, v.fileName)),
		}
	}
	profile.Function = append(profile.Function, funcTable...)

	// When ranging over stringMap, the order will be according to the
	// hash value of the key. To get the correct order for profile.StringTable,
	// put the values in stringMap, in the correct array order.
	stringTable := make([]string, len(stringMap))
	for v, idx := range stringMap {
		stringTable[idx] = v
	}
	profile.StringTable = append(profile.StringTable, stringTable...)

	// profile.LocationIndices is not optional, and we only write elements into
	// profile.Location that at least one sample references.
	profile.LocationIndices = make([]int64, len(profile.Location))
	for i := int64(0); i < int64(len(profile.Location)); i++ {
		profile.LocationIndices[i] = i
	}

	profile.DurationNanos = int64(endTS - startTS)
	profile.TimeNanos = int64(startTS)

	return profile, startTS, endTS
}

// getStringMapIndex inserts or looks up the index for value in stringMap.
func getStringMapIndex(stringMap map[string]uint32, value string) uint32 {
	if idx, exists := stringMap[value]; exists {
		return idx
	}

	idx := uint32(len(stringMap))
	stringMap[value] = idx

	return idx
}

// createFunctionEntry adds a new function and returns its reference index.
func createFunctionEntry(funcMap map[funcInfo]uint64,
	name string, fileName string) uint64 {
	key := funcInfo{
		name:     name,
		fileName: fileName,
	}
	if idx, exists := funcMap[key]; exists {
		return idx
	}

	idx := uint64(len(funcMap))
	funcMap[key] = idx

	return idx
}

// addProfileAttributes adds attributes to Profile.attribute_table and returns
// the indices to these attributes.
func addProfileAttributes[T string | int64](profile *profiles.Profile,
	attributes []attrKeyValue[T], attributeMap map[string]uint64) []uint64 {
	indices := make([]uint64, 0, len(attributes))

	addAttr := func(attr attrKeyValue[T]) {
		var attributeCompositeKey string
		var attributeValue common.AnyValue

		switch val := any(attr.value).(type) {
		case string:
			if !attr.required && val == "" {
				return
			}
			attributeCompositeKey = attr.key + "_" + val
			attributeValue = common.AnyValue{Value: &common.AnyValue_StringValue{StringValue: val}}
		case int64:
			attributeCompositeKey = attr.key + "_" + strconv.Itoa(int(val))
			attributeValue = common.AnyValue{Value: &common.AnyValue_IntValue{IntValue: val}}
		default:
			log.Error("Unsupported attribute value type. Only string and int64 are supported.")
			return
		}

		if attributeIndex, exists := attributeMap[attributeCompositeKey]; exists {
			indices = append(indices, attributeIndex)
			return
		}
		newIndex := uint64(len(profile.AttributeTable))
		indices = append(indices, newIndex)
		profile.AttributeTable = append(profile.AttributeTable, &common.KeyValue{
			Key:   attr.key,
			Value: &attributeValue,
		})
		attributeMap[attributeCompositeKey] = newIndex
	}

	for i := range attributes {
		addAttr(attributes[i])
	}

	return indices
}

// getDummyMappingIndex inserts or looks up an entry for interpreted FileIDs.
func getDummyMappingIndex(fileIDtoMapping map[libpf.FileID]uint64,
	stringMap map[string]uint32, attributeMap map[string]uint64,
	profile *profiles.Profile, fileID libpf.FileID) uint64 {
	if tmpMappingIndex, exists := fileIDtoMapping[fileID]; exists {
		return tmpMappingIndex
	}
	idx := uint64(len(fileIDtoMapping))
	fileIDtoMapping[fileID] = idx

	mappingAttributes := addProfileAttributes(profile, []attrKeyValue[string]{
		{key: "process.executable.build_id.htlhash",
			value: fileID.StringNoQuotes()}}, attributeMap)

	profile.Mapping = append(profile.Mapping, &profiles.Mapping{
		Filename:   int64(getStringMapIndex(stringMap, "")),
		Attributes: mappingAttributes,
	})
	return idx
>>>>>>> bdecd683
}

// waitGrpcEndpoint waits until the gRPC connection is established.
func waitGrpcEndpoint(ctx context.Context, cfg *Config,
	statsHandler *StatsHandlerImpl) (*grpc.ClientConn, error) {
	// Sleep with a fixed backoff time added of +/- 20% jitter
	tick := time.NewTicker(libpf.AddJitter(cfg.GRPCStartupBackoffTime, 0.2))
	defer tick.Stop()

	var retries uint32
	for {
		if collAgentConn, err := setupGrpcConnection(ctx, cfg, statsHandler); err != nil {
			if retries >= cfg.MaxGRPCRetries {
				return nil, err
			}
			retries++

			log.Warnf(
				"Failed to setup gRPC connection (try %d of %d): %v",
				retries,
				cfg.MaxGRPCRetries,
				err,
			)
			select {
			case <-ctx.Done():
				return nil, ctx.Err()
			case <-tick.C:
				continue
			}
		} else {
			return collAgentConn, nil
		}
	}
}

// setupGrpcConnection sets up a gRPC connection instrumented with our auth interceptor
func setupGrpcConnection(parent context.Context, cfg *Config,
	statsHandler *StatsHandlerImpl) (*grpc.ClientConn, error) {
	//nolint:staticcheck
	opts := []grpc.DialOption{grpc.WithBlock(),
		grpc.WithStatsHandler(statsHandler),
		grpc.WithUnaryInterceptor(cfg.GRPCClientInterceptor),
		grpc.WithDefaultCallOptions(
			grpc.MaxCallRecvMsgSize(cfg.MaxRPCMsgSize),
			grpc.MaxCallSendMsgSize(cfg.MaxRPCMsgSize)),
		grpc.WithReturnConnectionError(),
	}

	if cfg.DisableTLS {
		opts = append(opts, grpc.WithTransportCredentials(insecure.NewCredentials()))
	} else {
		opts = append(opts,
			grpc.WithTransportCredentials(credentials.NewTLS(&tls.Config{
				// Support only TLS1.3+ with valid CA certificates
				MinVersion:         tls.VersionTLS13,
				InsecureSkipVerify: false,
			})))
	}

	ctx, cancel := context.WithTimeout(parent, cfg.GRPCConnectionTimeout)
	defer cancel()
	//nolint:staticcheck
	return grpc.DialContext(ctx, cfg.CollAgentAddr, opts...)
}<|MERGE_RESOLUTION|>--- conflicted
+++ resolved
@@ -6,14 +6,7 @@
 import (
 	"context"
 	"crypto/tls"
-<<<<<<< HEAD
-	"fmt"
-	"os"
-	"regexp"
-=======
 	"maps"
-	"slices"
->>>>>>> bdecd683
 	"strconv"
 	"time"
 
@@ -23,7 +16,6 @@
 	"go.opentelemetry.io/collector/pdata/pprofile"
 	"go.opentelemetry.io/collector/pdata/pprofile/pprofileotlp"
 	semconv "go.opentelemetry.io/otel/semconv/v1.25.0"
-	"golang.org/x/exp/maps"
 	"google.golang.org/grpc"
 	"google.golang.org/grpc/credentials"
 	"google.golang.org/grpc/credentials/insecure"
@@ -34,10 +26,6 @@
 	"go.opentelemetry.io/ebpf-profiler/reporter/internal/samples"
 )
 
-const (
-	executableCacheLifetime = 1 * time.Hour
-)
-
 // Assert that we implement the full Reporter interface.
 var _ Reporter = (*OTLPReporter)(nil)
 
@@ -93,24 +81,6 @@
 
 // NewOTLP returns a new instance of OTLPReporter
 func NewOTLP(cfg *Config) (*OTLPReporter, error) {
-<<<<<<< HEAD
-=======
-	executables, err :=
-		lru.NewSynced[libpf.FileID, execInfo](cfg.ExecutablesCacheElements, libpf.FileID.Hash32)
-	if err != nil {
-		return nil, err
-	}
-	executables.SetLifetime(executableCacheLifetime) // Allow GC to clean stale items.
-
-	frames, err := lru.NewSynced[libpf.FileID,
-		*xsync.RWMutex[map[libpf.AddressOrLineno]sourceInfo]](
-		cfg.FramesCacheElements, libpf.FileID.Hash32)
-	if err != nil {
-		return nil, err
-	}
-	frames.SetLifetime(1 * time.Hour) // Allow GC to clean stale items.
-
->>>>>>> bdecd683
 	cgroupv2ID, err := lru.NewSynced[libpf.PID, string](cfg.CGroupCacheElements,
 		func(pid libpf.PID) uint32 { return uint32(pid) })
 	if err != nil {
@@ -137,28 +107,16 @@
 	}
 
 	return &OTLPReporter{
-<<<<<<< HEAD
-		config:                  cfg,
-		name:                    cfg.Name,
-		version:                 cfg.Version,
-		kernelVersion:           cfg.KernelVersion,
-		hostName:                cfg.HostName,
-		ipAddress:               cfg.IPAddress,
-		hostID:                  strconv.FormatUint(cfg.HostID, 10),
-		stopSignal:              make(chan libpf.Void),
-=======
-		config:           cfg,
-		name:             cfg.Name,
-		version:          cfg.Version,
-		kernelVersion:    cfg.KernelVersion,
-		hostName:         cfg.HostName,
-		ipAddress:        cfg.IPAddress,
-		samplesPerSecond: cfg.SamplesPerSecond,
-		hostID:           strconv.FormatUint(cfg.HostID, 10),
+		config:        cfg,
+		name:          cfg.Name,
+		version:       cfg.Version,
+		kernelVersion: cfg.KernelVersion,
+		hostName:      cfg.HostName,
+		ipAddress:     cfg.IPAddress,
+		hostID:        strconv.FormatUint(cfg.HostID, 10),
 		runLoop: &runLoop{
 			stopSignal: make(chan libpf.Void),
 		},
->>>>>>> bdecd683
 		pkgGRPCOperationTimeout: cfg.GRPCOperationTimeout,
 		client:                  nil,
 		rpcStats:                NewStatsHandler(),
@@ -346,38 +304,13 @@
 	}
 	r.client = pprofileotlp.NewGRPCClient(otlpGrpcConn)
 
-<<<<<<< HEAD
-	go func() {
-		tick := time.NewTicker(r.config.ReportInterval)
-		defer tick.Stop()
-		purgeTick := time.NewTicker(5 * time.Minute)
-		defer purgeTick.Stop()
-		for {
-			select {
-			case <-ctx.Done():
-				return
-			case <-r.stopSignal:
-				return
-			case <-tick.C:
-				if err := r.reportOTLPProfile(ctx); err != nil {
-					log.Errorf("Request failed: %v", err)
-				}
-				tick.Reset(libpf.AddJitter(r.config.ReportInterval, 0.2))
-			case <-purgeTick.C:
-				// Allow the GC to purge expired entries to avoid memory leaks.
-				r.pdata.Purge()
-				r.cgroupv2ID.PurgeExpired()
-			}
-=======
 	r.runLoop.Start(ctx, r.config.ReportInterval, func() {
 		if err := r.reportOTLPProfile(ctx); err != nil {
 			log.Errorf("Request failed: %v", err)
->>>>>>> bdecd683
 		}
 	}, func() {
 		// Allow the GC to purge expired entries to avoid memory leaks.
-		r.executables.PurgeExpired()
-		r.frames.PurgeExpired()
+		r.pdata.Purge()
 		r.cgroupv2ID.PurgeExpired()
 	})
 
@@ -435,328 +368,11 @@
 	// Add event specific attributes.
 	// These attributes are also included in the host metadata, but with different names/keys.
 	// That makes our hostmetadata attributes incompatible with OTEL collectors.
-<<<<<<< HEAD
 	attrs.PutStr(string(semconv.HostIDKey), r.hostID)
 	attrs.PutStr(string(semconv.HostIPKey), r.ipAddress)
 	attrs.PutStr(string(semconv.HostNameKey), r.hostName)
 	attrs.PutStr(string(semconv.ServiceVersionKey), r.version)
 	attrs.PutStr("os.kernel", r.kernelVersion)
-=======
-	addAttr(semconv.HostIDKey, r.hostID)
-	addAttr(semconv.HostIPKey, r.ipAddress)
-	addAttr(semconv.HostNameKey, r.hostName)
-	addAttr(semconv.ServiceVersionKey, r.version)
-	addAttr("os.kernel", r.kernelVersion)
-
-	return &resource.Resource{
-		Attributes: attributes,
-	}
-}
-
-// getProfile returns an OTLP profile containing all collected samples up to this moment.
-func (r *OTLPReporter) getProfile() (profile *profiles.Profile, startTS, endTS uint64) {
-	traceEvents := r.traceEvents.WLock()
-	samples := maps.Clone(*traceEvents)
-	clear(*traceEvents)
-	r.traceEvents.WUnlock(&traceEvents)
-
-	// stringMap is a temporary helper that will build the StringTable.
-	// By specification, the first element should be empty.
-	stringMap := make(map[string]uint32)
-	stringMap[""] = 0
-
-	// funcMap is a temporary helper that will build the Function array
-	// in profile and make sure information is deduplicated.
-	funcMap := make(map[funcInfo]uint64)
-	funcMap[funcInfo{name: "", fileName: ""}] = 0
-
-	// attributeMap is a temporary helper that maps attribute values to
-	// their respective indices.
-	// This is to ensure that AttributeTable does not contain duplicates.
-	attributeMap := make(map[string]uint64)
-
-	numSamples := len(samples)
-	profile = &profiles.Profile{
-		// SampleType - Next step: Figure out the correct SampleType.
-		Sample: make([]*profiles.Sample, 0, numSamples),
-		SampleType: []*profiles.ValueType{{
-			Type: int64(getStringMapIndex(stringMap, "samples")),
-			Unit: int64(getStringMapIndex(stringMap, "count")),
-		}},
-		PeriodType: &profiles.ValueType{
-			Type: int64(getStringMapIndex(stringMap, "cpu")),
-			Unit: int64(getStringMapIndex(stringMap, "nanoseconds")),
-		},
-		Period: 1e9 / int64(r.samplesPerSecond),
-		// AttributeUnits - Optional element we do not use.
-		// LinkTable - Optional element we do not use.
-		// DropFrames - Optional element we do not use.
-		// KeepFrames - Optional element we do not use.
-		// Comment - Optional element we do not use.
-		// DefaultSampleType - Optional element we do not use.
-	}
-
-	locationIndex := uint64(0)
-
-	// Temporary lookup to reference existing Mappings.
-	fileIDtoMapping := make(map[libpf.FileID]uint64)
-
-	for traceKey, traceInfo := range samples {
-		sample := &profiles.Sample{}
-		sample.LocationsStartIndex = locationIndex
-
-		sample.StacktraceIdIndex = getStringMapIndex(stringMap,
-			traceKey.hash.Base64())
-
-		slices.Sort(traceInfo.timestamps)
-		startTS = traceInfo.timestamps[0]
-		endTS = traceInfo.timestamps[len(traceInfo.timestamps)-1]
-
-		sample.TimestampsUnixNano = traceInfo.timestamps
-		sample.Value = []int64{1}
-
-		// Walk every frame of the trace.
-		for i := range traceInfo.frameTypes {
-			frameAttributes := addProfileAttributes(profile, []attrKeyValue[string]{
-				{key: "profile.frame.type", value: traceInfo.frameTypes[i].String()},
-			}, attributeMap)
-
-			loc := &profiles.Location{
-				// Id - Optional element we do not use.
-				Address: uint64(traceInfo.linenos[i]),
-				// IsFolded - Optional element we do not use.
-				Attributes: frameAttributes,
-			}
-
-			switch frameKind := traceInfo.frameTypes[i]; frameKind {
-			case libpf.NativeFrame:
-				// As native frames are resolved in the backend, we use Mapping to
-				// report these frames.
-
-				var locationMappingIndex uint64
-				if tmpMappingIndex, exists := fileIDtoMapping[traceInfo.files[i]]; exists {
-					locationMappingIndex = tmpMappingIndex
-				} else {
-					idx := uint64(len(fileIDtoMapping))
-					fileIDtoMapping[traceInfo.files[i]] = idx
-					locationMappingIndex = idx
-
-					// Ensure that actively used executables do not expire.
-					execInfo, exists := r.executables.GetAndRefresh(traceInfo.files[i],
-						executableCacheLifetime)
-
-					// Next step: Select a proper default value,
-					// if the name of the executable is not known yet.
-					var fileName = "UNKNOWN"
-					if exists {
-						fileName = execInfo.fileName
-					}
-
-					mappingAttributes := addProfileAttributes(profile, []attrKeyValue[string]{
-						// Once SemConv and its Go package is released with the new
-						// semantic convention for build_id, replace these hard coded
-						// strings.
-						{key: "process.executable.build_id.gnu", value: execInfo.gnuBuildID},
-						{key: "process.executable.build_id.htlhash",
-							value: traceInfo.files[i].StringNoQuotes()},
-					}, attributeMap)
-
-					profile.Mapping = append(profile.Mapping, &profiles.Mapping{
-						// Id - Optional element we do not use.
-						MemoryStart: uint64(traceInfo.mappingStarts[i]),
-						MemoryLimit: uint64(traceInfo.mappingEnds[i]),
-						FileOffset:  traceInfo.mappingFileOffsets[i],
-						Filename:    int64(getStringMapIndex(stringMap, fileName)),
-						Attributes:  mappingAttributes,
-						// HasFunctions - Optional element we do not use.
-						// HasFilenames - Optional element we do not use.
-						// HasLineNumbers - Optional element we do not use.
-						// HasInlinedFrames - Optional element we do not use.
-					})
-				}
-				loc.MappingIndex = locationMappingIndex
-			case libpf.AbortFrame:
-				// Next step: Figure out how the OTLP protocol
-				// could handle artificial frames, like AbortFrame,
-				// that are not originated from a native or interpreted
-				// program.
-			default:
-				// Store interpreted frame information as a Line message:
-				line := &profiles.Line{}
-
-				fileIDInfoLock, exists := r.frames.Get(traceInfo.files[i])
-				if !exists {
-					// At this point, we do not have enough information for the frame.
-					// Therefore, we report a dummy entry and use the interpreter as filename.
-					line.FunctionIndex = createFunctionEntry(funcMap,
-						"UNREPORTED", frameKind.String())
-				} else {
-					fileIDInfo := fileIDInfoLock.RLock()
-					if si, exists := (*fileIDInfo)[traceInfo.linenos[i]]; exists {
-						line.Line = int64(si.lineNumber)
-
-						line.FunctionIndex = createFunctionEntry(funcMap,
-							si.functionName, si.filePath)
-					} else {
-						// At this point, we do not have enough information for the frame.
-						// Therefore, we report a dummy entry and use the interpreter as filename.
-						// To differentiate this case from the case where no information about
-						// the file ID is available at all, we use a different name for reported
-						// function.
-						line.FunctionIndex = createFunctionEntry(funcMap,
-							"UNRESOLVED", frameKind.String())
-					}
-					fileIDInfoLock.RUnlock(&fileIDInfo)
-				}
-				loc.Line = append(loc.Line, line)
-
-				// To be compliant with the protocol, generate a dummy mapping entry.
-				loc.MappingIndex = getDummyMappingIndex(fileIDtoMapping,
-					stringMap, attributeMap, profile, traceInfo.files[i])
-			}
-			profile.Location = append(profile.Location, loc)
-		}
-
-		sample.Attributes = append(addProfileAttributes(profile, []attrKeyValue[string]{
-			{key: string(semconv.ContainerIDKey), value: traceKey.containerID},
-			{key: string(semconv.ThreadNameKey), value: traceKey.comm},
-			{key: string(semconv.ServiceNameKey), value: traceKey.apmServiceName},
-		}, attributeMap), addProfileAttributes(profile, []attrKeyValue[int64]{
-			{key: string(semconv.ProcessPIDKey), value: traceKey.pid},
-		}, attributeMap)...)
-		sample.LocationsLength = uint64(len(traceInfo.frameTypes))
-		locationIndex += sample.LocationsLength
-
-		profile.Sample = append(profile.Sample, sample)
-	}
-	log.Debugf("Reporting OTLP profile with %d samples", len(profile.Sample))
-
-	// Populate the deduplicated functions into profile.
-	funcTable := make([]*profiles.Function, len(funcMap))
-	for v, idx := range funcMap {
-		funcTable[idx] = &profiles.Function{
-			Name:     int64(getStringMapIndex(stringMap, v.name)),
-			Filename: int64(getStringMapIndex(stringMap, v.fileName)),
-		}
-	}
-	profile.Function = append(profile.Function, funcTable...)
-
-	// When ranging over stringMap, the order will be according to the
-	// hash value of the key. To get the correct order for profile.StringTable,
-	// put the values in stringMap, in the correct array order.
-	stringTable := make([]string, len(stringMap))
-	for v, idx := range stringMap {
-		stringTable[idx] = v
-	}
-	profile.StringTable = append(profile.StringTable, stringTable...)
-
-	// profile.LocationIndices is not optional, and we only write elements into
-	// profile.Location that at least one sample references.
-	profile.LocationIndices = make([]int64, len(profile.Location))
-	for i := int64(0); i < int64(len(profile.Location)); i++ {
-		profile.LocationIndices[i] = i
-	}
-
-	profile.DurationNanos = int64(endTS - startTS)
-	profile.TimeNanos = int64(startTS)
-
-	return profile, startTS, endTS
-}
-
-// getStringMapIndex inserts or looks up the index for value in stringMap.
-func getStringMapIndex(stringMap map[string]uint32, value string) uint32 {
-	if idx, exists := stringMap[value]; exists {
-		return idx
-	}
-
-	idx := uint32(len(stringMap))
-	stringMap[value] = idx
-
-	return idx
-}
-
-// createFunctionEntry adds a new function and returns its reference index.
-func createFunctionEntry(funcMap map[funcInfo]uint64,
-	name string, fileName string) uint64 {
-	key := funcInfo{
-		name:     name,
-		fileName: fileName,
-	}
-	if idx, exists := funcMap[key]; exists {
-		return idx
-	}
-
-	idx := uint64(len(funcMap))
-	funcMap[key] = idx
-
-	return idx
-}
-
-// addProfileAttributes adds attributes to Profile.attribute_table and returns
-// the indices to these attributes.
-func addProfileAttributes[T string | int64](profile *profiles.Profile,
-	attributes []attrKeyValue[T], attributeMap map[string]uint64) []uint64 {
-	indices := make([]uint64, 0, len(attributes))
-
-	addAttr := func(attr attrKeyValue[T]) {
-		var attributeCompositeKey string
-		var attributeValue common.AnyValue
-
-		switch val := any(attr.value).(type) {
-		case string:
-			if !attr.required && val == "" {
-				return
-			}
-			attributeCompositeKey = attr.key + "_" + val
-			attributeValue = common.AnyValue{Value: &common.AnyValue_StringValue{StringValue: val}}
-		case int64:
-			attributeCompositeKey = attr.key + "_" + strconv.Itoa(int(val))
-			attributeValue = common.AnyValue{Value: &common.AnyValue_IntValue{IntValue: val}}
-		default:
-			log.Error("Unsupported attribute value type. Only string and int64 are supported.")
-			return
-		}
-
-		if attributeIndex, exists := attributeMap[attributeCompositeKey]; exists {
-			indices = append(indices, attributeIndex)
-			return
-		}
-		newIndex := uint64(len(profile.AttributeTable))
-		indices = append(indices, newIndex)
-		profile.AttributeTable = append(profile.AttributeTable, &common.KeyValue{
-			Key:   attr.key,
-			Value: &attributeValue,
-		})
-		attributeMap[attributeCompositeKey] = newIndex
-	}
-
-	for i := range attributes {
-		addAttr(attributes[i])
-	}
-
-	return indices
-}
-
-// getDummyMappingIndex inserts or looks up an entry for interpreted FileIDs.
-func getDummyMappingIndex(fileIDtoMapping map[libpf.FileID]uint64,
-	stringMap map[string]uint32, attributeMap map[string]uint64,
-	profile *profiles.Profile, fileID libpf.FileID) uint64 {
-	if tmpMappingIndex, exists := fileIDtoMapping[fileID]; exists {
-		return tmpMappingIndex
-	}
-	idx := uint64(len(fileIDtoMapping))
-	fileIDtoMapping[fileID] = idx
-
-	mappingAttributes := addProfileAttributes(profile, []attrKeyValue[string]{
-		{key: "process.executable.build_id.htlhash",
-			value: fileID.StringNoQuotes()}}, attributeMap)
-
-	profile.Mapping = append(profile.Mapping, &profiles.Mapping{
-		Filename:   int64(getStringMapIndex(stringMap, "")),
-		Attributes: mappingAttributes,
-	})
-	return idx
->>>>>>> bdecd683
 }
 
 // waitGrpcEndpoint waits until the gRPC connection is established.
