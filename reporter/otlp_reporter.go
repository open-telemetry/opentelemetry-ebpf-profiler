--- conflicted
+++ resolved
@@ -83,17 +83,6 @@
 	timestamps         []uint64 // in nanoseconds
 }
 
-<<<<<<< HEAD
-=======
-// attrKeyValue is a helper to populate Profile.attribute_table.
-type attrKeyValue[T string | int64] struct {
-	key string
-	// Set to true for OTel SemConv attributes with requirement level: Required
-	required bool
-	value    T
-}
-
->>>>>>> bdecd683
 // OTLPReporter receives and transforms information to be OTLP/profiles compliant.
 type OTLPReporter struct {
 	config *Config
@@ -220,16 +209,12 @@
 	traceEventsMap := r.traceEvents.WLock()
 	defer r.traceEvents.WUnlock(&traceEventsMap)
 
-<<<<<<< HEAD
 	var extraMeta any
 	if r.config.ExtraSampleAttrProd != nil {
 		extraMeta = r.config.ExtraSampleAttrProd.CollectExtraSampleMeta(trace, meta)
 	}
 
-	containerID, err := r.lookupCgroupv2(meta.PID)
-=======
 	containerID, err := libpf.LookupCgroupv2(r.cgroupv2ID, meta.PID)
->>>>>>> bdecd683
 	if err != nil {
 		log.Debugf("Failed to get a cgroupv2 ID as container ID for PID %d: %v",
 			meta.PID, err)
@@ -748,54 +733,6 @@
 	return idx
 }
 
-<<<<<<< HEAD
-=======
-// addProfileAttributes adds attributes to Profile.attribute_table and returns
-// the indices to these attributes.
-func addProfileAttributes[T string | int64](profile *profiles.Profile,
-	attributes []attrKeyValue[T], attributeMap map[string]uint64) []uint64 {
-	indices := make([]uint64, 0, len(attributes))
-
-	addAttr := func(attr attrKeyValue[T]) {
-		var attributeCompositeKey string
-		var attributeValue common.AnyValue
-
-		switch val := any(attr.value).(type) {
-		case string:
-			if !attr.required && val == "" {
-				return
-			}
-			attributeCompositeKey = attr.key + "_" + val
-			attributeValue = common.AnyValue{Value: &common.AnyValue_StringValue{StringValue: val}}
-		case int64:
-			attributeCompositeKey = attr.key + "_" + strconv.Itoa(int(val))
-			attributeValue = common.AnyValue{Value: &common.AnyValue_IntValue{IntValue: val}}
-		default:
-			log.Error("Unsupported attribute value type. Only string and int64 are supported.")
-			return
-		}
-
-		if attributeIndex, exists := attributeMap[attributeCompositeKey]; exists {
-			indices = append(indices, attributeIndex)
-			return
-		}
-		newIndex := uint64(len(profile.AttributeTable))
-		indices = append(indices, newIndex)
-		profile.AttributeTable = append(profile.AttributeTable, &common.KeyValue{
-			Key:   attr.key,
-			Value: &attributeValue,
-		})
-		attributeMap[attributeCompositeKey] = newIndex
-	}
-
-	for i := range attributes {
-		addAttr(attributes[i])
-	}
-
-	return indices
-}
-
->>>>>>> bdecd683
 // getDummyMappingIndex inserts or looks up an entry for interpreted FileIDs.
 func getDummyMappingIndex(fileIDtoMapping map[libpf.FileID]uint64,
 	stringMap map[string]uint32, attrMgr *AttrTableManager,
