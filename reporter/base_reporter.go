--- conflicted
+++ resolved
@@ -142,48 +142,7 @@
 	log.Debugf("FrameMetadata [%x] %v+%v at %v:%v",
 		args.FrameID.FileID(), args.FunctionName, args.FunctionOffset,
 		args.SourceFile, args.SourceLine)
-<<<<<<< HEAD
-
-	if frameMapLock, exists := b.pdata.Frames.GetAndRefresh(fileID,
-		pdata.FramesCacheLifetime); exists {
-		frameMap := frameMapLock.WLock()
-		defer frameMapLock.WUnlock(&frameMap)
-
-		sourceFile := args.SourceFile
-		if sourceFile == "" {
-			// The new SourceFile may be empty, and we don't want to overwrite
-			// an existing filePath with it.
-			if source, exists := (*frameMap).GetAndRefresh(addressOrLine,
-				pdata.FrameMapLifetime); exists {
-				if len(source.Frames) > 0 {
-					frame := source.Frames[0]
-					sourceFile = frame.FilePath
-				}
-			}
-		}
-
-		(*frameMap).Add(addressOrLine, samples.SourceInfo{
-			Frames: []samples.SourceInfoFrame{
-				{
-					LineNumber:   args.SourceLine,
-					FilePath:     sourceFile,
-					FunctionName: args.FunctionName,
-				},
-			},
-		})
-
-		return
-	}
-
-	frameMap, err := lru.New[libpf.AddressOrLineno, samples.SourceInfo](1024,
-		func(k libpf.AddressOrLineno) uint32 { return uint32(k) })
-	if err != nil {
-		log.Errorf("Failed to create inner frameMap for %x: %v", fileID, err)
-		return
-	}
-	frameMap.SetLifetime(pdata.FrameMapLifetime)
-
-	frameMap.Add(addressOrLine, samples.SourceInfo{
+	si := samples.SourceInfo{
 		Frames: []samples.SourceInfoFrame{
 			{
 				LineNumber:   args.SourceLine,
@@ -191,22 +150,6 @@
 				FunctionName: args.FunctionName,
 			},
 		},
-	})
-
-	mu := xsync.NewRWMutex(frameMap)
-	b.pdata.Frames.Add(fileID, &mu)
-=======
-	si := samples.SourceInfo{
-		LineNumber:     args.SourceLine,
-		FilePath:       args.SourceFile,
-		FunctionOffset: args.FunctionOffset,
-		FunctionName:   args.FunctionName,
-	}
-	if si.FilePath == "" {
-		if oldsi, exists := b.pdata.Frames.Get(args.FrameID); exists {
-			si.FilePath = oldsi.FilePath
-		}
 	}
 	b.pdata.Frames.Add(args.FrameID, si)
->>>>>>> c660667e
 }