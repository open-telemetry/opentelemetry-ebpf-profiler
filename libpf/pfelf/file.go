// Copyright The OpenTelemetry Authors
// SPDX-License-Identifier: Apache-2.0

// package pfelf implements functions for processing of ELF files and extracting data from
// them. This file implements an independent ELF parser from debug.elf with different usage:
//   - optimized for speed (and supports only ELF files for current CPU architecture)
//   - loads only portions of the ELF really needed and accessed (minimizing CPU/RSS)
//   - can handle partial ELF files without sections present
//   - implements fast symbol lookup using gnu/sysv hashes
//   - coredump notes parsing

// The Executable and Linking Format (ELF) specification is available at:
//   https://refspecs.linuxfoundation.org/elf/elf.pdf
//
// Other extensions we support are not well documented, but the following blog posts
// contain useful information about them:
//   - DT_GNU_HASH symbol index:  https://flapenguin.me/elf-dt-gnu-hash
//   - NT_FILE coredump mappings: https://www.gabriel.urdhr.fr/2015/05/29/core-file/

package pfelf // import "go.opentelemetry.io/ebpf-profiler/libpf/pfelf"

import (
	"bytes"
	"debug/buildinfo"
	"debug/elf"
	"errors"
	"fmt"
	"hash/crc32"
	"io"
	"path/filepath"
	"runtime/debug"
	"sort"
	"syscall"
	"unsafe"

	"go.opentelemetry.io/ebpf-profiler/libpf"
	"go.opentelemetry.io/ebpf-profiler/libpf/pfelf/internal/mmap"
	"go.opentelemetry.io/ebpf-profiler/remotememory"
)

const (
	// maxBytesSmallSection is the maximum section size for small libpf
	// parsed sections (e.g. notes and debug link)
	maxBytesSmallSection = 4 * 1024

	// maxBytesLargeSection is the maximum section size for large libpf
	// parsed sections (e.g. symbol tables and string tables; libxul
	// has about 4MB .dynstr)
	maxBytesLargeSection = 16 * 1024 * 1024
)

// List of public errors.
var (
	// ErrSymbolNotFound is returned when the requested symbol was not found.
	ErrSymbolNotFound = errors.New("symbol not found")

	// ErrNotELF is returned when the file is not an ELF file.
	ErrNotELF = errors.New("not an ELF file")
)

// ErrNoTbss is returned when the tbss section cannot be found
var ErrNoTbss = errors.New("no thread-local uninitialized data section (tbss)")

// ErrNoTdata is returned when the tdata section cannot be found
var ErrNoTdata = errors.New("no thread-local initialized data section (tdata)")

var ErrNoTLS = errors.New("no TLS program header")

// File represents an open ELF file
type File struct {
	// closer is called internally when resources for this File are to be released
	closer io.Closer

	// elfReader is the ReadAt implementation used for this File
	elfReader io.ReaderAt

	// ehFrame is a pointer to the PT_GNU_EH_FRAME segment of the ELF
	ehFrame *Prog

	// loadData is a slice of pointers to the PT_LOAD data segments of the ELF.
	loadData []*Prog

	// ROData is a slice of pointers to the read-only data segments of the ELF
	// These are sorted so that segments marked as "read" appear before those
	// marked as "read-execute"
	ROData []*Prog

	// Progs contains the program header
	Progs []Prog

	// Sections contains the program sections if loaded
	Sections []Section

	// neededIndexes contains the string tab indexes for DT_NEEDED tags
	neededIndexes []int64

	// neededIndexes contains the string tab index for DT_SONAME tag (or 0)
	soNameIndex int64

	// elfHeader is the ELF file header
	elfHeader elf.Header64

	// gnuHash contains the DT_GNU_HASH header address and data
	gnuHash struct {
		addr   int64
		header gnuHashHeader
	}

	// sysvHash contains the DT_HASH (SYS-V hash) header address and data
	sysvHash struct {
		addr   int64
		header sysvHashHeader
	}

	// stringsAddr is the virtual address for string table from the Dynamic section
	stringsAddr int64

	// symbolAddr is the virtual address for symbol table from the Dynamic section
	symbolsAddr int64

	// bias is the load bias for ELF files inside core dump
	bias libpf.Address

	// InsideCore indicates that this ELF is mapped from a coredump ELF
	InsideCore bool

	// Fields to mimic elf.debug
	Type    elf.Type
	Machine elf.Machine
	Entry   uint64

	// Path to the debuglink exe,
	// or empty if none exists
	debuglinkPath string
	// Whether we have checked for a debuglink
	debuglinkChecked bool

	// Contains the Go build information if present
	goBuildInfo *debug.BuildInfo
}

var _ libpf.SymbolFinder = &File{}
var _ io.ReaderAt = &File{}
var _ io.ReaderAt = &Section{}
var _ io.ReaderAt = &Prog{}

// sysvHashHeader is the ELF DT_HASH section header
type sysvHashHeader struct {
	numBuckets uint32
	numSymbols uint32
}

// gnuHashHeader is the ELF DT_GNU_HASH section header
type gnuHashHeader struct {
	numBuckets   uint32
	symbolOffset uint32
	bloomSize    uint32
	bloomShift   uint32
}

// Prog represents a program header, and data associated with it
type Prog struct {
	elf.ProgHeader

	// elfReader is the same ReadAt as used for the File
	elfReader io.ReaderAt
}

// Section represents a section header, and data associated with it
type Section struct {
	elf.SectionHeader

	// elfReader is the same ReadAt as used for the File
	elfReader io.ReaderAt
}

// Open opens the named file using os.Open and prepares it for use as an ELF binary.
func Open(name string) (*File, error) {
	f, err := mmap.Open(name)
	if err != nil {
		return nil, err
	}

	ff, err := newFile(f, f, 0, false)
	if err != nil {
		_ = f.Close()
		return nil, err
	}
	return ff, nil
}

// Close closes the File.
func (f *File) Close() (err error) {
	if f.closer != nil {
		err = f.closer.Close()
		f.closer = nil
	}
	return err
}

// NewFile creates a new ELF file object that borrows the given reader.
func NewFile(r io.ReaderAt, loadAddress uint64, hasMusl bool) (*File, error) {
	return newFile(r, nil, loadAddress, hasMusl)
}

func newFile(r io.ReaderAt, closer io.Closer,
	loadAddress uint64, hasMusl bool) (*File, error) {
	f := &File{
		elfReader:  r,
		InsideCore: loadAddress != 0,
		closer:     closer,
	}

	hdr := &f.elfHeader
	if _, err := r.ReadAt(libpf.SliceFrom(hdr), 0); err != nil {
		return nil, err
	}
	if !bytes.Equal(hdr.Ident[0:4], []byte{0x7f, 'E', 'L', 'F'}) {
		return nil, ErrNotELF
	}
	if elf.Class(hdr.Ident[elf.EI_CLASS]) != elf.ELFCLASS64 ||
		elf.Data(hdr.Ident[elf.EI_DATA]) != elf.ELFDATA2LSB ||
		elf.Version(hdr.Ident[elf.EI_VERSION]) != elf.EV_CURRENT {
		return nil, fmt.Errorf("unsupported ELF file: %v", hdr.Ident)
	}

	// fill the Machine and Type fields
	f.Machine = elf.Machine(hdr.Machine)
	f.Type = elf.Type(hdr.Type)
	f.Entry = hdr.Entry

	// if number of program headers is 0 this is likely not the ELF file we
	// are interested in
	if hdr.Phnum == 0 {
		return nil, fmt.Errorf("ELF with zero Program headers (type: %v)", hdr.Type)
	}

	progs := make([]elf.Prog64, hdr.Phnum)
	if _, err := r.ReadAt(libpf.SliceFrom(progs), int64(hdr.Phoff)); err != nil {
		return nil, err
	}

	f.Progs = make([]Prog, hdr.Phnum)
	virtualBase := ^uint64(0)
	numROData := 0
	numLoad := 0
	for i, ph := range progs {
		p := &f.Progs[i]
		p.ProgHeader = elf.ProgHeader{
			Type:   elf.ProgType(ph.Type),
			Flags:  elf.ProgFlag(ph.Flags),
			Off:    ph.Off,
			Vaddr:  ph.Vaddr,
			Paddr:  ph.Paddr,
			Filesz: ph.Filesz,
			Memsz:  ph.Memsz,
			Align:  ph.Align,
		}
		p.elfReader = r

		if p.Type == elf.PT_LOAD {
			if p.Vaddr < virtualBase {
				virtualBase = p.Vaddr
			}
			if p.isRoData() {
				numROData++
			}
			numLoad++
		}
	}
	f.loadData = make([]*Prog, 0, numLoad)
	f.ROData = make([]*Prog, 0, numROData)
	for i := range progs {
		p := &f.Progs[i]
		if p.Type == elf.PT_LOAD {
			f.loadData = append(f.loadData, p)
			if p.isRoData() {
				f.ROData = append(f.ROData, p)
			}
		}
	}

	if loadAddress != 0 {
		// Calculate the bias for coredump files
		f.bias = libpf.Address(loadAddress - virtualBase)
	}

	// We sort the ROData so that we preferentially access those that are marked
	// as "read" before we access those that are written as "read-execute"
	sort.Slice(f.ROData, func(i, j int) bool {
		// The &'s here are just in case one segment has PF_MASK_PROC set
		return f.ROData[i].Flags&(elf.PF_R|elf.PF_X) <
			f.ROData[j].Flags&(elf.PF_R|elf.PF_X)
	})

	for i := range f.Progs {
		p := &f.Progs[i]
		if p.Filesz <= 0 {
			continue
		}
		switch p.ProgHeader.Type {
		case elf.PT_DYNAMIC:
			rdr, err := p.DataReader(maxBytesLargeSection)
			if err != nil {
				continue
			}
			var dyn elf.Dyn64
			var bias int64
			if !hasMusl {
				// glibc adjusts the PT_DYNAMIC table to contain
				// the mapped virtual addresses. Convert them back
				// to file virtual addresses.
				bias = int64(f.bias)
			}
			for {
				if _, err := rdr.Read(libpf.SliceFrom(&dyn)); err != nil {
					break
				}
				adjustedVal := int64(dyn.Val)
				if adjustedVal >= bias {
					adjustedVal -= bias
				}
				switch elf.DynTag(dyn.Tag) {
				case elf.DT_NEEDED:
					f.neededIndexes = append(f.neededIndexes, int64(dyn.Val))
				case elf.DT_SONAME:
					f.soNameIndex = int64(dyn.Val)
				case elf.DT_HASH:
					f.sysvHash.addr = adjustedVal
				case elf.DT_STRTAB:
					f.stringsAddr = adjustedVal
				case elf.DT_SYMTAB:
					f.symbolsAddr = adjustedVal
				case elf.DT_GNU_HASH:
					f.gnuHash.addr = adjustedVal
				}
			}
		case elf.PT_GNU_EH_FRAME:
			f.ehFrame = p
		}
	}

	return f, nil
}

// getString extracts a null terminated string from an ELF string table
func getString(section []byte, start int) (string, bool) {
	if start < 0 || start >= len(section) {
		return "", false
	}
	slen := bytes.IndexByte(section[start:], 0)
	if slen < 0 {
		return "", false
	}
	return string(section[start : start+slen]), true
}

// NoMmapCloser is a no-op io.Closer which is returned from Take() when
// the File is not memory mapped.
type NoMmapCloser libpf.Void

// Close implements io.Closer interface.
func (_ NoMmapCloser) Close() error {
	return nil
}

// Take takes a reference on the backing mmapped data. This allows callers to
// keep slices returned by Section.Data() and Prog.Data() after File has been
// GCd. The returned Close() will release the reference on data.
func (f *File) Take() io.Closer {
	if mapping, ok := f.elfReader.(*mmap.ReaderAt); ok {
		return mapping.Take()
	}
	return NoMmapCloser{}
}

// LoadSections loads the ELF file sections
func (f *File) LoadSections() error {
	if f.InsideCore {
		// Do not look at section headers from ELF inside a coredump. Most
		// notably musl c-library can reuse the section headers area for
		// memory allocator, and this would return garbage.
		return errors.New("section headers are not available for ELF inside coredump")
	}
	if f.Sections != nil {
		// Already loaded.
		return nil
	}

	hdr := &f.elfHeader
	if hdr.Shnum == 0 {
		// No sections. Nothing to do.
		return nil
	}
	if hdr.Shnum > 0 && hdr.Shstrndx >= hdr.Shnum {
		return fmt.Errorf("invalid ELF section string table index (%d / %d)",
			hdr.Shstrndx, hdr.Shnum)
	}

	// Load section headers
	sections := make([]elf.Section64, hdr.Shnum)
	if _, err := f.elfReader.ReadAt(libpf.SliceFrom(sections), int64(hdr.Shoff)); err != nil {
		return err
	}

	f.Sections = make([]Section, hdr.Shnum)
	for i, sh := range sections {
		s := &f.Sections[i]
		s.SectionHeader = elf.SectionHeader{
			Type:      elf.SectionType(sh.Type),
			Flags:     elf.SectionFlag(sh.Flags),
			Addr:      sh.Addr,
			Offset:    sh.Off,
			Size:      sh.Size,
			Link:      sh.Link,
			Info:      sh.Info,
			Addralign: sh.Addralign,
			Entsize:   sh.Entsize,
			FileSize:  sh.Size,
		}
		s.elfReader = f.elfReader
	}

	// Load the section name string table
	strsh := f.Sections[hdr.Shstrndx]
	strtab, err := strsh.Data(maxBytesLargeSection)
	if err != nil {
		return err
	}
	for i := range f.Sections {
		sh := &f.Sections[i]
		var ok bool
		sh.Name, ok = getString(strtab, int(sections[i].Name))
		if !ok {
			return fmt.Errorf("bad section name index (section %d, index %d/%d)",
				i, sections[i].Name, len(strtab))
		}
	}

	return nil
}

// Section returns a section with the given name, or nil if no such section exists.
func (f *File) Section(name string) *Section {
	if f.InsideCore {
		return nil
	}
	if err := f.LoadSections(); err != nil {
		f.InsideCore = true
		return nil
	}
	for i := range f.Sections {
		s := &f.Sections[i]
		if s.Name == name {
			return s
		}
	}
	return nil
}

<<<<<<< HEAD
// Tbss gets the thread-local uninitialized data section
func (f *File) Tbss() (*Section, error) {
	if err := f.LoadSections(); err != nil {
		return nil, err
	}
	for _, sec := range f.Sections {
		if sec.Type == elf.SHT_NOBITS && sec.Flags&elf.SHF_TLS != 0 {
			return &sec, nil
		}
	}
	return nil, ErrNoTbss
}

// Tdata gets the thread-local initialized data section
func (f *File) Tdata() (*Section, error) {
	if err := f.LoadSections(); err != nil {
		return nil, err
	}
	for _, sec := range f.Sections {
		if sec.Type == elf.SHT_PROGBITS && sec.Flags&elf.SHF_TLS != 0 {
			return &sec, nil
		}
	}
	return nil, ErrNoTdata
}

// TLS gets the TLS segment (program header)
func (f *File) TLS() (*Prog, error) {
	for _, seg := range f.Progs {
		if seg.Type == elf.PT_TLS {
			return &seg, nil
		}
	}
	return nil, ErrNoTLS
=======
// findVirtualAddressProg determines the Prog header containing the virtual address.
func (f *File) findVirtualAddressProg(addr uint64) *Prog {
	// Search for the Program header that contains the start address.
	for _, ph := range f.loadData {
		if addr >= ph.Vaddr && addr < ph.Vaddr+ph.Memsz {
			return ph
		}
	}
	return nil
}

// VirtualMemory returns a slice for the request data at a virtual address.
// The slice may point to mmapped data or be a newly allocated slice.
// The maxSize is the limit for allocating the memory from heap.
func (f *File) VirtualMemory(addr int64, sz, maxSize int) ([]byte, error) {
	if sz == 0 {
		return nil, nil
	}
	if ph := f.findVirtualAddressProg(uint64(addr)); ph != nil {
		offset := addr - int64(ph.Vaddr)
		if offset+int64(sz) <= int64(ph.Filesz) {
			if mapping, ok := ph.elfReader.(*mmap.ReaderAt); ok {
				return mapping.Subslice(int(ph.Off)+int(offset), sz)
			}
		}
		if sz > maxSize {
			return nil, fmt.Errorf("virtual memory area too large (%d) to copy", sz)
		}
		buf := make([]byte, sz)
		n, err := ph.ReadAt(buf, offset)
		return buf[:n], err
	}
	return nil, fmt.Errorf("no matching segment for 0x%x", uint64(addr))
}

// SymbolData returns the data associated with given dynamic symbol.
// The backing mmapped data is returned if possible, otherwise a maximum of
// maxCopy bytes of the symbol data will read to newly allocated buffer.
func (f *File) SymbolData(name libpf.SymbolName, maxCopy int) (*libpf.Symbol, []byte, error) {
	sym, err := f.LookupSymbol(name)
	if err != nil {
		return nil, nil, err
	}
	symSize := int(sym.Size)
	if symSize > maxCopy {
		// Truncate read size if not memory mapped data.
		if _, ok := f.elfReader.(*mmap.ReaderAt); !ok {
			symSize = maxCopy
		}
	}
	data, err := f.VirtualMemory(int64(sym.Address), symSize, maxCopy)
	return sym, data, err
>>>>>>> dd36674a
}

// ReadVirtualMemory reads bytes from given virtual address
func (f *File) ReadVirtualMemory(p []byte, addr int64) (int, error) {
	if len(p) == 0 {
		return 0, nil
	}
	if ph := f.findVirtualAddressProg(uint64(addr)); ph != nil {
		return ph.ReadAt(p, addr-int64(ph.Vaddr))
	}
	return 0, fmt.Errorf("no matching segment for 0x%x", uint64(addr))
}

// EHFrame constructs a Program header with the EH Frame sections
func (f *File) EHFrame() (*Prog, error) {
	if f.ehFrame == nil {
		return nil, errors.New("no PT_GNU_EH_FRAME tag found")
	}
	// Find matching PT_LOAD segment
	p := f.ehFrame
	for i := range f.Progs {
		ph := &f.Progs[i]
		if ph.Type != elf.PT_LOAD || p.Vaddr < ph.Vaddr ||
			p.Vaddr >= ph.Vaddr+ph.Filesz {
			continue
		}
		// Normally the LOAD segment contains .rodata, .eh_frame_hdr
		// and .eh_frame. Craft a subset segment that contains the data
		// from start of the PT_GNU_EH_FRAME start until end of the LOAD
		// segment.
		offs := p.Vaddr - ph.Vaddr
		return &Prog{
			ProgHeader: elf.ProgHeader{
				Type:   ph.Type,
				Flags:  ph.Flags,
				Off:    ph.Off + offs,
				Vaddr:  ph.Vaddr + offs,
				Paddr:  ph.Paddr + offs,
				Filesz: ph.Filesz - offs,
				Memsz:  ph.Memsz - offs,
				Align:  ph.Align,
			},
			elfReader: f.elfReader,
		}, nil
	}
	return nil, errors.New("no PT_LOAD segment for PT_GNU_EH_FRAME found")
}

// GetBuildID returns the ELF BuildID if present
func (f *File) GetBuildID() (string, error) {
	s := f.Section(".note.gnu.build-id")
	if s == nil {
		s = f.Section(".notes")
	}
	if s == nil {
		return "", ErrNoBuildID
	}
	data, err := s.Data(maxBytesSmallSection)
	if err != nil {
		return "", err
	}

	return getBuildIDFromNotes(data)
}

// GoVersion returns the Go version if present and empty string otherwise. This will delegate
// to buildinfo.Read for any binaries where IsGolang is true which will scan the binary with
// debug/elf. This will incur additional CPU/IO overhead but the libpf.readbufat buffer and
// OS file buffers should ameliorate most of that.
func (f *File) GoVersion() (string, error) {
	if f.goBuildInfo != nil {
		return f.goBuildInfo.GoVersion, nil
	}
	if !f.IsGolang() {
		return "", nil
	}
	bi, err := buildinfo.Read(f.elfReader)
	if err != nil {
		return "", err
	}
	f.goBuildInfo = bi

	return bi.GoVersion, nil
}

func (f *File) IsCgoEnabled() (bool, error) {
	_, err := f.GoVersion()
	if err != nil {
		return false, err
	}
	for _, kv := range f.goBuildInfo.Settings {
		if kv.Key == "CGO_ENABLED" {
			return kv.Value == "1", nil
		}
	}
	// On some platforms GCO_ENABLED might be missing b/c they don't support
	// CGO at all.
	return false, nil
}

// DebuglinkFileName returns the debug file linked by .gnu_debuglink if any
func (f *File) DebuglinkFileName(elfFilePath string, elfOpener ELFOpener) string {
	if f.debuglinkChecked {
		return f.debuglinkPath
	}
	file, path := f.OpenDebugLink(elfFilePath, elfOpener)
	if file != nil {
		_ = file.Close()
	}
	return path
}

// TLSDescriptors returns a map of all TLS descriptor symbol -> address
// mappings in the executable.
func (f *File) TLSDescriptors() (map[string]libpf.Address, error) {
	var err error
	if err = f.LoadSections(); err != nil {
		return nil, err
	}

	descs := make(map[string]libpf.Address)
	for i := range f.Sections {
		section := &f.Sections[i]
		// NOTE: SHT_REL is not relevant for the archs that we care about
		if section.Type == elf.SHT_RELA {
			if err = f.insertTLSDescriptorsForSection(descs, section); err != nil {
				return nil, err
			}
		}
	}

	return descs, nil
}

func (f *File) insertTLSDescriptorsForSection(descs map[string]libpf.Address,
	relaSection *Section) error {
	if relaSection.Link > uint32(len(f.Sections)) {
		return errors.New("rela section link is out-of-bounds")
	}
	if relaSection.Link == 0 {
		return errors.New("rela section link is empty")
	}
	if relaSection.Size > maxBytesLargeSection {
		return fmt.Errorf("relocation section too big (%d bytes)", relaSection.Size)
	}
	if relaSection.Size%uint64(unsafe.Sizeof(elf.Rela64{})) != 0 {
		return errors.New("relocation section size isn't multiple of rela64 struct")
	}

	symtabSection := &f.Sections[relaSection.Link]
	if symtabSection.Link > uint32(len(f.Sections)) {
		return errors.New("symtab link is out-of-bounds")
	}
	if symtabSection.Size%uint64(unsafe.Sizeof(elf.Sym64{})) != 0 {
		return errors.New("symbol section size isn't multiple of sym64 struct")
	}

	strtabSection := &f.Sections[symtabSection.Link]
	if strtabSection.Size > maxBytesLargeSection {
		return fmt.Errorf("string table too big (%d bytes)", strtabSection.Size)
	}

	strtabData, err := strtabSection.Data(uint(strtabSection.Size))
	if err != nil {
		return fmt.Errorf("failed to read string table: %w", err)
	}

	relaData, err := relaSection.Data(uint(relaSection.Size))
	if err != nil {
		return fmt.Errorf("failed to read relocation section: %w", err)
	}

	relaSz := int(unsafe.Sizeof(elf.Rela64{}))
	for i := 0; i < len(relaData); i += relaSz {
		rela := (*elf.Rela64)(unsafe.Pointer(&relaData[i]))

		ty := rela.Info & 0xffff
		if !(f.Machine == elf.EM_AARCH64 && elf.R_AARCH64(ty) == elf.R_AARCH64_TLSDESC) &&
			!(f.Machine == elf.EM_X86_64 && elf.R_X86_64(ty) == elf.R_X86_64_TLSDESC) {
			continue
		}

		sym := elf.Sym64{}
		symSz := int64(unsafe.Sizeof(sym))
		symNo := int64(rela.Info >> 32)
		n, err := symtabSection.ReadAt(libpf.SliceFrom(&sym), symNo*symSz)
		if err != nil || n != int(symSz) {
			return fmt.Errorf("failed to read relocation symbol: %w", err)
		}

		symStr, ok := getString(strtabData, int(sym.Name))
		if !ok {
			return errors.New("failed to get relocation name string")
		}

		descs[symStr] = libpf.Address(rela.Off)
	}

	return nil
}

// GetDebugLink reads and parses the .gnu_debuglink section.
// If the link does not exist then ErrNoDebugLink is returned.
func (f *File) GetDebugLink() (linkName string, crc int32, err error) {
	note := f.Section(".gnu_debuglink")
	if note == nil {
		return "", 0, ErrNoDebugLink
	}

	d, err := note.Data(maxBytesSmallSection)
	if err != nil {
		return "", 0, fmt.Errorf("could not read link: %w", ErrNoDebugLink)
	}
	return ParseDebugLink(d)
}

// OpenDebugLink tries to locate and open the corresponding debug ELF for this DSO.
func (f *File) OpenDebugLink(elfFilePath string, elfOpener ELFOpener) (
	debugELF *File, debugFile string) {
	f.debuglinkChecked = true
	// Get the debug link
	linkName, linkCRC32, err := f.GetDebugLink()
	if err != nil {
		// Treat missing or corrupt tag as soft error.
		return
	}

	// Try to find the debug file
	executablePath := filepath.Dir(elfFilePath)
	for _, debugPath := range []string{"/usr/lib/debug/"} {
		debugFile = filepath.Join(debugPath, executablePath, linkName)
		debugELF, err = elfOpener.OpenELF(debugFile)
		if err != nil {
			continue
		}
		fileCRC32, err := debugELF.CRC32()
		if err != nil || fileCRC32 != linkCRC32 {
			_ = debugELF.Close()
			continue
		}
		f.debuglinkPath = debugFile
		return debugELF, debugFile
	}
	return
}

// CRC32 calculates the .gnu_debuglink compatible CRC-32 of the ELF file
func (f *File) CRC32() (int32, error) {
	h := crc32.NewIEEE()
	sr := io.NewSectionReader(f.elfReader, 0, 1<<63-1)
	if _, err := io.Copy(h, sr); err != nil {
		return 0, fmt.Errorf("unable to compute CRC32: %v (failed copy)", err)
	}
	return int32(h.Sum32()), nil
}

// isRoData determine if this program header is read-only data.
func (ph *Prog) isRoData() bool {
	if ph.Type != elf.PT_LOAD {
		return false
	}
	andFlags := ph.Flags & (elf.PF_R | elf.PF_W | elf.PF_X)
	return andFlags == elf.PF_R || andFlags == (elf.PF_R|elf.PF_X)
}

// ReadAt implements the io.ReaderAt interface
func (ph *Prog) ReadAt(p []byte, off int64) (n int, err error) {
	// First load as much as possible from the disk
	if uint64(off) < ph.Filesz {
		end := int(min(int64(len(p)), int64(ph.Filesz)-off))
		n, err = ph.elfReader.ReadAt(p[0:end], int64(ph.Off)+off)
		if n == 0 && errors.Is(err, syscall.EFAULT) {
			// Read zeroes from sparse file holes
			for i := range p[0:end] {
				p[i] = 0
			}
			n = end
		}
		if n != end || err != nil {
			return n, err
		}
		off += int64(n)
	}

	// The gap between Filesz and Memsz is allocated by dynamic loader as
	// anonymous pages, and zero initialized. Read zeroes from this area.
	if n < len(p) && uint64(off) < ph.Memsz {
		end := int(min(int64(len(p)-n), int64(ph.Memsz)-off))
		for i := range p[n : n+end] {
			p[i] = 0
		}
		n += end
	}

	if n != len(p) {
		return n, io.EOF
	}
	return n, nil
}

// Open returns a new ReadSeeker reading the ELF program body.
func (ph *Prog) Open() io.ReadSeeker {
	return io.NewSectionReader(ph, 0, 1<<63-1)
}

// Data loads the whole program header referenced data, and returns it as slice.
func (ph *Prog) Data(maxSize uint) ([]byte, error) {
	if mapping, ok := ph.elfReader.(*mmap.ReaderAt); ok {
		return mapping.Subslice(int(ph.Off), int(ph.Filesz))
	}

	// Fallback option if the file is not mmaped.
	if ph.Filesz > uint64(maxSize) {
		return nil, fmt.Errorf("segment size %d is too large", ph.Filesz)
	}
	p := make([]byte, ph.Filesz)
	_, err := ph.ReadAt(p, 0)
	return p, err
}

// DataReader loads the whole program header referenced data, and returns reader to it.
func (ph *Prog) DataReader(maxSize uint) (io.Reader, error) {
	p, err := ph.Data(maxSize)
	if err != nil {
		return nil, err
	}
	return bytes.NewReader(p), nil
}

// ReadAt implements the io.ReaderAt interface
func (sh *Section) ReadAt(p []byte, off int64) (n int, err error) {
	if off < 0 || uint64(off) >= sh.FileSize {
		return 0, io.EOF
	}
	truncated := false
	if uint64(off)+uint64(len(p)) > sh.FileSize {
		p = p[:sh.FileSize-uint64(off)]
		truncated = true
	}
	n, err = sh.elfReader.ReadAt(p, off+int64(sh.Offset))
	if err == nil && truncated {
		err = io.EOF
	}
	return n, err
}

// Data loads the whole section header referenced data, and returns it as a slice.
func (sh *Section) Data(maxSize uint) ([]byte, error) {
	if sh.Flags&elf.SHF_COMPRESSED != 0 {
		return nil, errors.New("compressed sections not supported")
	}

	if mapping, ok := sh.elfReader.(*mmap.ReaderAt); ok {
		return mapping.Subslice(int(sh.Offset), int(sh.FileSize))
	}

	// Fallback option if the file is not mmaped.
	if sh.FileSize > uint64(maxSize) {
		return nil, fmt.Errorf("section size %d is too large", sh.FileSize)
	}
	p := make([]byte, sh.FileSize)
	_, err := sh.ReadAt(p, 0)
	return p, err
}

// ReadAt reads bytes from given virtual address
func (f *File) ReadAt(p []byte, addr int64) (int, error) {
	return f.ReadVirtualMemory(p, addr)
}

// GetRemoteMemory returns RemoteMemory interface for the core dump
func (f *File) GetRemoteMemory() remotememory.RemoteMemory {
	return remotememory.RemoteMemory{
		ReaderAt: f,
		Bias:     f.bias,
	}
}

// readAndMatchSymbol reads symbol table data expecting given symbol
func (f *File) readAndMatchSymbol(n uint32, name libpf.SymbolName) (libpf.Symbol, bool) {
	var sym elf.Sym64

	// Read symbol descriptor and expected name
	symSz := int64(unsafe.Sizeof(sym))
	if _, err := f.ReadVirtualMemory(libpf.SliceFrom(&sym),
		f.symbolsAddr+int64(n)*symSz); err != nil {
		return libpf.Symbol{}, false
	}
	slen := len(name)
	sname, err := f.VirtualMemory(f.stringsAddr+int64(sym.Name), slen+1, maxBytesSmallSection)
	if err != nil {
		return libpf.Symbol{}, false
	}

	// Verify that name matches
	if sname[slen] != 0 || unsafe.String(unsafe.SliceData(sname), slen) != string(name) {
		return libpf.Symbol{}, false
	}

	return libpf.Symbol{
		Name:    name,
		Address: libpf.SymbolValue(sym.Value),
		Size:    sym.Size,
	}, true
}

// calcGNUHash calculates a GNU symbol hash
func calcGNUHash(s libpf.SymbolName) uint32 {
	h := uint32(5381)
	for _, c := range []byte(s) {
		h += h*32 + uint32(c)
	}
	return h
}

// calcSysvHash calculates a sysv symbol hash
func calcSysvHash(s libpf.SymbolName) uint32 {
	h := uint32(0)
	for _, c := range []byte(s) {
		h = 16*h + uint32(c)
		h ^= h >> 24 & 0xf0
	}
	return h & 0xfffffff
}

// roundUp rounds `value` up to the nearest multiple of `multiple`.
func roundUp(value, multiple uint64) uint64 {
	if multiple == 0 {
		return value
	}
	return (value + multiple - 1) / multiple * multiple
}

// LookupTLSSymbolOffset computes the offset of a symbol
// in thread-local storage of the main binary.
//
// On x86-64,  this is the offset from the fs-base internal register (and should be negative).
// On aarch64, this is the offset from the tpidr_el0 register (and should be positive).
//
// Note that this only works _in the main binary of the executable_.
// Lookup up a thread-local variable in a shared library requires a more complex
// procedure.
func (f *File) LookupTLSSymbolOffset(symbol libpf.SymbolName) (int64, error) {
	tlsSym, err := f.LookupSymbol(symbol)
	if err != nil {
		return 0, err
	}
	if f.Machine == elf.EM_AARCH64 {
		return int64(tlsSym.Address), nil
	}
	if f.Machine == elf.EM_X86_64 {
		// Symbol addresses are relative to the start of the
		// thread-local storage image, but the thread pointer points to the _end_
		// of the image. So we need to find the size of the image in order to know where the
		// beginning is.
		//
		// Furthermore, the thread pointer (fs-base) respects the TLS segment's alignment
		// (which is a bit weird given that offsets are negative, but it is in fact true).
		//
		// So if the segment is 32-byte aligned (and of size <= 32), and some object is at
		// byte 4 in the segment,
		// it will be at offset -28 from fs-base.
		//
		// See "ELF Handling For Thread-Local Storage" (https://www.uclibc.org/docs/tls.pdf),
		// pp. 8 ("Variant II"), 11 ("IA-32 Specific"), 14 ("x86-64 Specific").
		tls, err := f.TLS()
		if err != nil {
			return 0, err
		}
		offset := int64(tlsSym.Address) - int64(roundUp(tls.Memsz, tls.Align))

		return offset, nil
	}
	return 0, fmt.Errorf("unrecognized machine: %s", f.Machine.String())
}

// LookupSymbol searches for a given symbol in the ELF
func (f *File) LookupSymbol(symbol libpf.SymbolName) (*libpf.Symbol, error) {
	if f.gnuHash.addr != 0 {
		// Standard DT_GNU_HASH lookup code follows. Please check the DT_GNU_HASH
		// blog link (on top of this file) for details how this works.
		hdr := &f.gnuHash.header
		if hdr.numBuckets == 0 {
			if _, err := f.ReadVirtualMemory(libpf.SliceFrom(hdr), f.gnuHash.addr); err != nil {
				return nil, err
			}
			if hdr.numBuckets == 0 || hdr.bloomSize == 0 {
				return nil, errors.New("DT_GNU_HASH corrupt")
			}
		}
		ptrSize := int64(unsafe.Sizeof(uint(0)))
		ptrSizeBits := uint32(8 * ptrSize)

		// First check the Bloom filter if the symbol exists in the hash table or not.
		var bloom uint
		h := calcGNUHash(symbol)
		offs := f.gnuHash.addr + int64(unsafe.Sizeof(gnuHashHeader{}))
		if _, err := f.ReadVirtualMemory(libpf.SliceFrom(&bloom), offs+
			ptrSize*int64((h/ptrSizeBits)%hdr.bloomSize)); err != nil {
			return nil, err
		}
		mask := uint(1)<<(h%ptrSizeBits) |
			uint(1)<<((h>>hdr.bloomShift)%ptrSizeBits)
		if bloom&mask != mask {
			return nil, ErrSymbolNotFound
		}

		// Read the initial symbol index to start looking from
		offs += int64(hdr.bloomSize) * int64(unsafe.Sizeof(bloom))
		var i uint32
		if _, err := f.ReadVirtualMemory(libpf.SliceFrom(&i),
			offs+4*int64(h%hdr.numBuckets)); err != nil {
			return nil, err
		}
		if i == 0 {
			return nil, ErrSymbolNotFound
		}

		// Search the hash bucket
		offs += int64(4*hdr.numBuckets + 4*(i-hdr.symbolOffset))
		h |= 1
		for {
			var h2 uint32
			if _, err := f.ReadVirtualMemory(libpf.SliceFrom(&h2), offs); err != nil {
				return nil, err
			}
			// Do a full match of the symbol if the symbol hash matches
			if h == h2|1 {
				if s, ok := f.readAndMatchSymbol(i, symbol); ok {
					return &s, nil
				}
			}
			// Was this last entry in the bucket?
			if h2&1 != 0 {
				break
			}
			offs += 4
			i++
		}
	} else if f.sysvHash.addr != 0 {
		// Normal ELF symbol lookup. Refer to ELF spec, part 2 "Hash Table" (2-19)
		hdr := &f.sysvHash.header
		if hdr.numBuckets == 0 {
			if _, err := f.ReadVirtualMemory(libpf.SliceFrom(hdr), f.sysvHash.addr); err != nil {
				return nil, err
			}
			if hdr.numBuckets == 0 {
				return nil, errors.New("DT_HASH corrupt")
			}
		}
		var i uint32
		offs := f.sysvHash.addr + int64(unsafe.Sizeof(*hdr))
		h := calcSysvHash(symbol)
		bucket := int64(h % hdr.numBuckets)
		if _, err := f.ReadVirtualMemory(libpf.SliceFrom(&i), offs+4*bucket); err != nil {
			return nil, err
		}
		offs += 4 * int64(hdr.numBuckets)
		for i != 0 && i < hdr.numSymbols {
			if s, ok := f.readAndMatchSymbol(i, symbol); ok {
				return &s, nil
			}
			if _, err := f.ReadVirtualMemory(libpf.SliceFrom(&i), offs+4*int64(i)); err != nil {
				return nil, err
			}
		}
	} else {
		return nil, errors.New("symbol hash not present")
	}

	return nil, ErrSymbolNotFound
}

// LookupSymbol searches for a given symbol in the ELF
func (f *File) LookupSymbolAddress(symbol libpf.SymbolName) (libpf.SymbolValue, error) {
	s, err := f.LookupSymbol(symbol)
	if err != nil {
		return libpf.SymbolValueInvalid, err
	}
	return s.Address, nil
}

// visitSymbolTable visits all symbols in the given symbol table.
func (f *File) visitSymbolTable(name string, visitor func(libpf.Symbol)) error {
	symTab := f.Section(name)
	if symTab == nil {
		return fmt.Errorf("failed to read %v: section not present", name)
	}
	if symTab.Link >= uint32(len(f.Sections)) {
		return fmt.Errorf("failed to read %v strtab: link %v out of range",
			name, symTab.Link)
	}
	strTab := f.Sections[symTab.Link]
	strs, err := strTab.Data(maxBytesLargeSection)
	if err != nil {
		return fmt.Errorf("failed to read %v: %v", strTab.Name, err)
	}
	syms, err := symTab.Data(maxBytesLargeSection)
	if err != nil {
		return fmt.Errorf("failed to read %v: %v", name, err)
	}

	symSz := int(unsafe.Sizeof(elf.Sym64{}))
	for i := 0; i < len(syms); i += symSz {
		sym := (*elf.Sym64)(unsafe.Pointer(&syms[i]))
		if name, ok := getString(strs, int(sym.Name)); ok {
			visitor(libpf.Symbol{
				Name:    libpf.SymbolName(name),
				Address: libpf.SymbolValue(sym.Value),
				Size:    sym.Size,
			})
		}
	}
	return nil
}

// loadSymbolTable reads given symbol table
func (f *File) loadSymbolTable(name string) (*libpf.SymbolMap, error) {
	symMap := &libpf.SymbolMap{}
	if err := f.visitSymbolTable(name, func(s libpf.Symbol) { symMap.Add(s) }); err != nil {
		return nil, err
	}
	symMap.Finalize()
	return symMap, nil
}

// ReadSymbols reads the full dynamic symbol table from the ELF
func (f *File) ReadSymbols() (*libpf.SymbolMap, error) {
	return f.loadSymbolTable(".symtab")
}

// ReadDynamicSymbols reads the full dynamic symbol table from the ELF
func (f *File) ReadDynamicSymbols() (*libpf.SymbolMap, error) {
	return f.loadSymbolTable(".dynsym")
}

// VisitDynamicSymbols iterates through the dynamic symbol table
func (f *File) VisitDynamicSymbols(visitor func(libpf.Symbol)) error {
	return f.visitSymbolTable(".dynsym", visitor)
}

// DynString returns the strings listed for the given tag in the file's dynamic
// program header.
func (f *File) DynString(tag elf.DynTag) ([]string, error) {
	var indexes []int64
	switch tag {
	case elf.DT_NEEDED:
		indexes = f.neededIndexes
	case elf.DT_SONAME:
		indexes = []int64{f.soNameIndex}
	case elf.DT_RPATH, elf.DT_RUNPATH:
		return nil, fmt.Errorf("unsupported tag %v", tag)
	default:
		return nil, fmt.Errorf("non-string-valued tag %v", tag)
	}

	rm := f.GetRemoteMemory()
	dynStrings := make([]string, 0, len(indexes))
	for _, ndx := range indexes {
		strAddr := libpf.Address(f.stringsAddr + ndx)
		dynStrings = append(dynStrings, rm.String(strAddr))
	}
	return dynStrings, nil
}

// IsGolang determines if this ELF is a Golang executable
func (f *File) IsGolang() bool {
	return f.Section(".go.buildinfo") != nil || f.Section(".gopclntab") != nil
}<|MERGE_RESOLUTION|>--- conflicted
+++ resolved
@@ -458,7 +458,6 @@
 	return nil
 }
 
-<<<<<<< HEAD
 // Tbss gets the thread-local uninitialized data section
 func (f *File) Tbss() (*Section, error) {
 	if err := f.LoadSections(); err != nil {
@@ -493,7 +492,8 @@
 		}
 	}
 	return nil, ErrNoTLS
-=======
+}
+
 // findVirtualAddressProg determines the Prog header containing the virtual address.
 func (f *File) findVirtualAddressProg(addr uint64) *Prog {
 	// Search for the Program header that contains the start address.
@@ -546,7 +546,6 @@
 	}
 	data, err := f.VirtualMemory(int64(sym.Address), symSize, maxCopy)
 	return sym, data, err
->>>>>>> dd36674a
 }
 
 // ReadVirtualMemory reads bytes from given virtual address
