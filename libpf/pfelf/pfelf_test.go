// Copyright The OpenTelemetry Authors
// SPDX-License-Identifier: Apache-2.0

package pfelf_test

import (
	"debug/elf"
	"encoding/hex"
	"testing"

	"github.com/stretchr/testify/assert"
	"github.com/stretchr/testify/require"

	"go.opentelemetry.io/ebpf-profiler/libpf/pfelf"
)

var (
	// An ELF without DWARF symbols
	withoutDebugSymsPath = "testdata/without-debug-syms"
	// An ELF with DWARF symbols
	withDebugSymsPath = "testdata/with-debug-syms"
	// An ELF with only DWARF symbols
	separateDebugFile = "testdata/separate-debug-file"
)

func getELF(path string, t *testing.T) *elf.File {
	file, err := elf.Open(path)
	assert.NoError(t, err)
	return file
}

func TestGetBuildIDFromNotesFile(t *testing.T) {
	buildID, err := pfelf.GetBuildIDFromNotesFile("testdata/the_notorious_build_id")
	require.NoError(t, err)
	assert.Equal(t, hex.EncodeToString([]byte("_notorious_build_id_")), buildID)
<<<<<<< HEAD
}

func TestGetKernelVersionBytes(t *testing.T) {
	files := []string{"testdata/kernel-image", "testdata/ubuntu-kernel-image"}
	for _, f := range files {
		t.Run(f, func(t *testing.T) {
			elfFile := getELF(f, t)
			defer elfFile.Close()

			ver, err := pfelf.GetKernelVersionBytes(elfFile)
			require.NoError(t, err)
			assert.Equal(t, "Linux version 1.2.3\n", string(ver))
		})
	}
}

func testGoBinary(t *testing.T, filename string, isGoExpected bool) {
	ef := getELF(filename, t)
	defer ef.Close()

	isGo, err := pfelf.IsGoBinary(ef)
	require.NoError(t, err)
	assert.Equal(t, isGoExpected, isGo)
}

func TestIsGoBinary(t *testing.T) {
	testGoBinary(t, "testdata/go-binary", true)
	testGoBinary(t, "testdata/without-debug-syms", false)
}

func TestHasCodeSection(t *testing.T) {
	tests := map[string]struct {
		filePath       string
		expectedResult bool
	}{
		"ELF executable - no DWARF":   {withoutDebugSymsPath, true},
		"ELF executable - with DWARF": {withDebugSymsPath, true},
		"Separate debug symbols":      {separateDebugFile, false},
	}

	for testName, testCase := range tests {
		name := testName
		tc := testCase
		t.Run(name, func(t *testing.T) {
			elfFile := getELF(tc.filePath, t)
			defer elfFile.Close()

			hasCode := pfelf.HasCodeSection(elfFile)
			assert.Equal(t, tc.expectedResult, hasCode)
		})
	}
=======
>>>>>>> 6dbd9759
}<|MERGE_RESOLUTION|>--- conflicted
+++ resolved
@@ -33,58 +33,4 @@
 	buildID, err := pfelf.GetBuildIDFromNotesFile("testdata/the_notorious_build_id")
 	require.NoError(t, err)
 	assert.Equal(t, hex.EncodeToString([]byte("_notorious_build_id_")), buildID)
-<<<<<<< HEAD
-}
-
-func TestGetKernelVersionBytes(t *testing.T) {
-	files := []string{"testdata/kernel-image", "testdata/ubuntu-kernel-image"}
-	for _, f := range files {
-		t.Run(f, func(t *testing.T) {
-			elfFile := getELF(f, t)
-			defer elfFile.Close()
-
-			ver, err := pfelf.GetKernelVersionBytes(elfFile)
-			require.NoError(t, err)
-			assert.Equal(t, "Linux version 1.2.3\n", string(ver))
-		})
-	}
-}
-
-func testGoBinary(t *testing.T, filename string, isGoExpected bool) {
-	ef := getELF(filename, t)
-	defer ef.Close()
-
-	isGo, err := pfelf.IsGoBinary(ef)
-	require.NoError(t, err)
-	assert.Equal(t, isGoExpected, isGo)
-}
-
-func TestIsGoBinary(t *testing.T) {
-	testGoBinary(t, "testdata/go-binary", true)
-	testGoBinary(t, "testdata/without-debug-syms", false)
-}
-
-func TestHasCodeSection(t *testing.T) {
-	tests := map[string]struct {
-		filePath       string
-		expectedResult bool
-	}{
-		"ELF executable - no DWARF":   {withoutDebugSymsPath, true},
-		"ELF executable - with DWARF": {withDebugSymsPath, true},
-		"Separate debug symbols":      {separateDebugFile, false},
-	}
-
-	for testName, testCase := range tests {
-		name := testName
-		tc := testCase
-		t.Run(name, func(t *testing.T) {
-			elfFile := getELF(tc.filePath, t)
-			defer elfFile.Close()
-
-			hasCode := pfelf.HasCodeSection(elfFile)
-			assert.Equal(t, tc.expectedResult, hasCode)
-		})
-	}
-=======
->>>>>>> 6dbd9759
 }