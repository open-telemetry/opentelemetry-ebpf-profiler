//go:build integration && linux

// Copyright The OpenTelemetry Authors
// SPDX-License-Identifier: Apache-2.0

package tracer_test

import (
	"math"
	"runtime"
	"sync"
	"testing"
	"time"

	cebpf "github.com/cilium/ebpf"
	"github.com/cilium/ebpf/link"

	"github.com/stretchr/testify/assert"
	"github.com/stretchr/testify/require"

	"go.opentelemetry.io/ebpf-profiler/host"
	"go.opentelemetry.io/ebpf-profiler/libpf"
	"go.opentelemetry.io/ebpf-profiler/rlimit"
	"go.opentelemetry.io/ebpf-profiler/support"
	"go.opentelemetry.io/ebpf-profiler/tracer"
	tracertypes "go.opentelemetry.io/ebpf-profiler/tracer/types"
)

type mockIntervals struct{}

func (mockIntervals) MonitorInterval() time.Duration    { return 1 * time.Second }
func (mockIntervals) TracePollInterval() time.Duration  { return 250 * time.Millisecond }
func (mockIntervals) PIDCleanupInterval() time.Duration { return 1 * time.Second }

// forceContextSwitch makes sure two Go threads are running concurrently
// and that there will be a context switch between those two.
func forceContextSwitch() {
	runtime.LockOSThread()
	defer runtime.UnlockOSThread()

	wg := &sync.WaitGroup{}
	wg.Add(1)
	go func(wg *sync.WaitGroup) {
		runtime.LockOSThread()
		defer runtime.UnlockOSThread()
		wg.Done()
	}(wg)
	wg.Wait()
}

// runKernelFrameProbe executes a perf event on the sched/sched_switch tracepoint
// that sends a selection of hand-crafted, predictable traces.
func runKernelFrameProbe(t *testing.T, tr *tracer.Tracer) {
	coll, err := support.LoadCollectionSpec()
	require.NoError(t, err)

	//nolint:staticcheck
	err = coll.RewriteMaps(tr.GetEbpfMaps())
	require.NoError(t, err)

	restoreRlimit, err := rlimit.MaximizeMemlock()
	require.NoError(t, err)
	defer restoreRlimit()

	prog, err := cebpf.NewProgram(coll.Programs["tracepoint_integration__sched_switch"])
	require.NoError(t, err)
	defer prog.Close()

	ev, err := link.Tracepoint("sched", "sched_switch", prog, nil)
	require.NoError(t, err)
	t.Logf("probe for Kernel frames installed on sched/sched_switch")

	// Manually trigger the tracepoint on sched/sched_switch.
	forceContextSwitch()

	t.Logf("tracepoint sched_switch triggered")
	err = ev.Close()
	require.NoError(t, err)
}

func validateTrace(t *testing.T, expected, returned *host.Trace) {
	t.Helper()

	require.Len(t, returned.Frames, len(expected.Frames))

	for i, expFrame := range expected.Frames {
		retFrame := returned.Frames[i]
		assert.Equal(t, expFrame.File, retFrame.File)
		assert.Equal(t, expFrame.Lineno, retFrame.Lineno)
		assert.Equal(t, expFrame.Type, retFrame.Type)
	}
}

func generateMaxLengthTrace() host.Trace {
	var trace host.Trace
	for i := 0; i < support.MaxFrameUnwinds; i++ {
		trace.Frames = append(trace.Frames, host.Frame{
			File:   ^host.FileID(i),
			Lineno: libpf.AddressOrLineno(i),
			Type:   support.FrameMarkerNative,
		})
	}
	return trace
}

func TestTraceTransmissionAndParsing(t *testing.T) {
	ctx := t.Context()

	enabledTracers, _ := tracertypes.Parse("")
	enabledTracers.Enable(tracertypes.PythonTracer)
	tr, err := tracer.NewTracer(ctx, &tracer.Config{
		Intervals:              &mockIntervals{},
		IncludeTracers:         enabledTracers,
		FilterErrorFrames:      false,
		SamplesPerSecond:       20,
		MapScaleFactor:         0,
		KernelVersionCheck:     true,
		BPFVerifierLogLevel:    0,
		ProbabilisticInterval:  100,
		ProbabilisticThreshold: 100,
		OffCPUThreshold:        1 * math.MaxUint32,
		VerboseMode:            true,
	})
	require.NoError(t, err)

	traceChan := make(chan *host.Trace, 16)
	err = tr.StartMapMonitors(ctx, traceChan)
	require.NoError(t, err)

	runKernelFrameProbe(t, tr)

	traces := make(map[uint8]*host.Trace)
	timeout := time.NewTimer(1 * time.Second)

	// Wait 1 second for traces to arrive.
Loop:
	for {
		select {
		case <-timeout.C:
			break Loop
		case trace := <-traceChan:
			require.GreaterOrEqual(t, len(trace.Comm), 4)
			require.Equal(t, "\xAA\xBB\xCC", trace.Comm[0:3])
			traces[trace.Comm[3]] = trace
		}
	}

	tests := map[string]struct {
		// id identifies the trace to inspect (encoded in COMM[3]).
		id uint8
		// hasKernelFrames indicates if the trace should contain kernel frames.
		hasKernelFrames bool
		// userSpaceTrace holds a single Trace with just the user-space portion of the trace
		// that will be verified against the returned Trace.
		userSpaceTrace host.Trace
	}{
		"Single Native Frame": {
			id: 1,
			userSpaceTrace: host.Trace{
				Frames: []host.Frame{{
					File:   1337,
					Lineno: 21,
					Type:   support.FrameMarkerNative,
				}},
			},
		},
		"Single Native Frame with Kernel Frames": {
			id:              2,
			hasKernelFrames: true,
			userSpaceTrace: host.Trace{
				Frames: []host.Frame{{
					File:   1337,
					Lineno: 21,
					Type:   support.FrameMarkerNative,
				}},
			},
		},
		"Three Python Frames": {
			id: 3,
			userSpaceTrace: host.Trace{
				Frames: []host.Frame{{
					File:   1337,
					Lineno: 42,
					Type:   support.FrameMarkerNative,
				}, {
					File:   1338,
					Lineno: 21,
					Type:   support.FrameMarkerNative,
				}, {
					File:   1339,
					Lineno: 22,
					Type:   support.FrameMarkerPython,
				}},
			},
		},
		"Maximum Length Trace": {
			id:              4,
			hasKernelFrames: true,
			userSpaceTrace:  generateMaxLengthTrace(),
		},
	}

	for name, testcase := range tests {
		testcase := testcase
		t.Run(name, func(t *testing.T) {
			trace, ok := traces[testcase.id]
			require.Truef(t, ok, "trace ID %d not received", testcase.id)

			numKernelFrames := len(trace.KernelFrames)
			userspaceFrameCount := len(trace.Frames)

			assert.Equal(t, len(testcase.userSpaceTrace.Frames), userspaceFrameCount)
			assert.False(t, !testcase.hasKernelFrames && numKernelFrames > 0,
				"unexpected kernel frames")

			// If this check fails it _could_ be a false positive, in that there is not
			// in fact anything wrong with the code being tested. We hope that the
			// kernel stack we capture has at least two frames, but it is possible that
			// it does not. If this happens frequently we should consider if there is a
			// different approach to checking this property without the possibility of
			// false positives.
			assert.Falsef(t, testcase.hasKernelFrames && numKernelFrames < 2,
				"expected at least 2 kernel frames, but got %d", numKernelFrames)

			t.Logf("Received %d user frames and %d kernel frames",
				userspaceFrameCount, numKernelFrames)

			validateTrace(t, &testcase.userSpaceTrace, trace)
		})
	}
}

func TestAllTracers(t *testing.T) {
<<<<<<< HEAD
	_, err := tracer.NewTracer(context.Background(), &tracer.Config{
=======
	_, err := tracer.NewTracer(t.Context(), &tracer.Config{
		Reporter:               &mockReporter{},
>>>>>>> f0fdab09
		Intervals:              &mockIntervals{},
		IncludeTracers:         tracertypes.AllTracers(),
		SamplesPerSecond:       20,
		ProbabilisticInterval:  100,
		ProbabilisticThreshold: 100,
		OffCPUThreshold:        uint32(math.MaxUint32 / 100),
		VerboseMode:            true,
	})
	require.NoError(t, err)
}<|MERGE_RESOLUTION|>--- conflicted
+++ resolved
@@ -231,12 +231,7 @@
 }
 
 func TestAllTracers(t *testing.T) {
-<<<<<<< HEAD
-	_, err := tracer.NewTracer(context.Background(), &tracer.Config{
-=======
 	_, err := tracer.NewTracer(t.Context(), &tracer.Config{
-		Reporter:               &mockReporter{},
->>>>>>> f0fdab09
 		Intervals:              &mockIntervals{},
 		IncludeTracers:         tracertypes.AllTracers(),
 		SamplesPerSecond:       20,
