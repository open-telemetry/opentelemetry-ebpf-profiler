// Copyright The OpenTelemetry Authors
// SPDX-License-Identifier: Apache-2.0

// Package tracer contains functionality for populating tracers.
package tracer // import "go.opentelemetry.io/ebpf-profiler/tracer"

import (
	"bufio"
	"context"
	"errors"
	"fmt"
	"hash/fnv"
	"math"
	"math/rand/v2"
	"sort"
	"strings"
	"sync/atomic"
	"time"
	"unsafe"

	cebpf "github.com/cilium/ebpf"
	"github.com/cilium/ebpf/link"
	lru "github.com/elastic/go-freelru"
	"github.com/elastic/go-perf"
	log "github.com/sirupsen/logrus"
	"github.com/zeebo/xxh3"

	"go.opentelemetry.io/ebpf-profiler/host"
	"go.opentelemetry.io/ebpf-profiler/libpf"
	"go.opentelemetry.io/ebpf-profiler/libpf/pfelf"
	"go.opentelemetry.io/ebpf-profiler/libpf/xsync"
	"go.opentelemetry.io/ebpf-profiler/metrics"
	"go.opentelemetry.io/ebpf-profiler/nativeunwind/elfunwindinfo"
	"go.opentelemetry.io/ebpf-profiler/periodiccaller"
	"go.opentelemetry.io/ebpf-profiler/proc"
	pm "go.opentelemetry.io/ebpf-profiler/processmanager"
	pmebpf "go.opentelemetry.io/ebpf-profiler/processmanager/ebpf"
	"go.opentelemetry.io/ebpf-profiler/reporter"
	"go.opentelemetry.io/ebpf-profiler/rlimit"
	"go.opentelemetry.io/ebpf-profiler/support"
	"go.opentelemetry.io/ebpf-profiler/times"
	"go.opentelemetry.io/ebpf-profiler/tracehandler"
	"go.opentelemetry.io/ebpf-profiler/tracer/types"
	"go.opentelemetry.io/ebpf-profiler/util"
)

/*
#include <stdint.h>
#include "../support/ebpf/types.h"
*/
import "C"

// Compile time check to make sure config.Times satisfies the interfaces.
var _ Intervals = (*times.Times)(nil)

const (
	// ProbabilisticThresholdMax defines the upper bound of the probabilistic profiling
	// threshold.
	ProbabilisticThresholdMax = 100
)

// Constants that define the status of probabilistic profiling.
const (
	probProfilingEnable  = 1
	probProfilingDisable = -1
)

// Intervals is a subset of config.IntervalsAndTimers.
type Intervals interface {
	MonitorInterval() time.Duration
	TracePollInterval() time.Duration
	PIDCleanupInterval() time.Duration
}

// Tracer provides an interface for loading and initializing the eBPF components as
// well as for monitoring the output maps for new traces and count updates.
type Tracer struct {
	fallbackSymbolHit  atomic.Uint64
	fallbackSymbolMiss atomic.Uint64

	// ebpfMaps holds the currently loaded eBPF maps.
	ebpfMaps map[string]*cebpf.Map
	// ebpfProgs holds the currently loaded eBPF programs.
	ebpfProgs map[string]*cebpf.Program

	// kernelSymbols is used to hold the kernel symbol addresses we are tracking
	kernelSymbols *libpf.SymbolMap

	// kernelModules holds symbols/addresses for the kernel module address space
	kernelModules *libpf.SymbolMap

	// perfEntrypoints holds a list of frequency based perf events that are opened on the system.
	perfEntrypoints xsync.RWMutex[[]*perf.Event]

	// hooks holds references to loaded eBPF hooks.
	hooks map[hookPoint]link.Link

	// processManager keeps track of loading, unloading and organization of information
	// that is required to unwind processes in the kernel. This includes maintaining the
	// associated eBPF maps.
	processManager *pm.ProcessManager

	// transmittedFallbackSymbols keeps track of the already-transmitted fallback symbols.
	// It is not thread-safe: concurrent accesses must be synchronized.
	transmittedFallbackSymbols *lru.LRU[libpf.FrameID, libpf.Void]

	// triggerPIDProcessing is used as manual trigger channel to request immediate
	// processing of pending PIDs. This is requested on notifications from eBPF code
	// when process events take place (new, exit, unknown PC).
	triggerPIDProcessing chan bool

	// pidEvents notifies the tracer of new PID events.
	// It needs to be buffered to avoid locking the writers and stacking up resources when we
	// read new PIDs at startup or notified via eBPF.
	pidEvents chan libpf.PID

	// intervals provides access to globally configured timers and counters.
	intervals Intervals

	hasBatchOperations bool

	// moduleFileIDs maps kernel module names to their respective FileID.
	moduleFileIDs map[string]libpf.FileID

	// reporter allows swapping out the reporter implementation.
	reporter reporter.SymbolReporter

	// samplesPerSecond holds the configured number of samples per second.
	samplesPerSecond int

	// probabilisticInterval is the time interval for which probabilistic profiling will be enabled.
	probabilisticInterval time.Duration

	// probabilisticThreshold holds the threshold for probabilistic profiling.
	probabilisticThreshold uint
}

type Config struct {
	// Reporter allows swapping out the reporter implementation.
	Reporter reporter.SymbolReporter
	// Intervals provides access to globally configured timers and counters.
	Intervals Intervals
	// IncludeTracers holds information about which tracers are enabled.
	IncludeTracers types.IncludedTracers
	// SamplesPerSecond holds the number of samples per second.
	SamplesPerSecond int
	// MapScaleFactor is the scaling factor for eBPF map sizes.
	MapScaleFactor int
	// FilterErrorFrames indicates whether error frames should be filtered.
	FilterErrorFrames bool
	// KernelVersionCheck indicates whether the kernel version should be checked.
	KernelVersionCheck bool
	// DebugTracer indicates whether to load the debug version of eBPF tracers.
	DebugTracer bool
	// BPFVerifierLogLevel is the log level of the eBPF verifier output.
	BPFVerifierLogLevel uint32
	// ProbabilisticInterval is the time interval for which probabilistic profiling will be enabled.
	ProbabilisticInterval time.Duration
	// ProbabilisticThreshold is the threshold for probabilistic profiling.
	ProbabilisticThreshold uint
}

// hookPoint specifies the group and name of the hooked point in the kernel.
type hookPoint struct {
	group, name string
}

// processKernelModulesMetadata computes the FileID of kernel files and reports executable metadata
// for all kernel modules and the vmlinux image.
func processKernelModulesMetadata(rep reporter.SymbolReporter, kernelModules *libpf.SymbolMap,
	kernelSymbols *libpf.SymbolMap) (map[string]libpf.FileID, error) {
	result := make(map[string]libpf.FileID, kernelModules.Len())
	kernelModules.VisitAll(func(moduleSym libpf.Symbol) {
		nameStr := string(moduleSym.Name)
		if !util.IsValidString(nameStr) {
			log.Errorf("Invalid string representation of file name in "+
				"processKernelModulesMetadata: %v", []byte(nameStr))
			return
		}

		// Read the kernel and modules ELF notes from sysfs (works since Linux 2.6.24)
		notesFile := fmt.Sprintf("/sys/module/%s/notes/.note.gnu.build-id", nameStr)

		// The vmlinux notes section is in a different location
		if nameStr == "vmlinux" {
			notesFile = "/sys/kernel/notes"
		}

		buildID, err := pfelf.GetBuildIDFromNotesFile(notesFile)
		var fileID libpf.FileID
		// Require at least 16 bytes of BuildID to ensure there is enough entropy for a FileID.
		// 16 bytes could happen when --build-id=md5 is passed to `ld`. This would imply a custom
		// kernel.
		if err == nil && len(buildID) >= 16 {
			fileID = libpf.FileIDFromKernelBuildID(buildID)
		} else {
			fileID = calcFallbackModuleID(moduleSym, kernelSymbols)
			buildID = ""
		}

		result[nameStr] = fileID
		rep.ExecutableMetadata(&reporter.ExecutableMetadataArgs{
			FileID:            fileID,
			FileName:          nameStr,
			GnuBuildID:        buildID,
			DebuglinkFileName: "",
			Interp:            libpf.Kernel,
		})
	})

	return result, nil
}

// calcFallbackModuleID computes a fallback file ID for kernel modules that do not
// have a GNU build ID. Getting the actual file for the kernel module isn't always
// possible since they don't necessarily reside on disk, e.g. when modules are loaded
// from the initramfs that is later unmounted again.
//
// This fallback checksum locates all symbols exported by a given driver, normalizes
// them to offsets and hashes over that. Additionally, the module's name and size are
// hashed as well. This isn't perfect, and we can't do any server-side symbolization
// with these IDs, but at least it provides a stable unique key for the kernel fallback
// symbols that we send.
func calcFallbackModuleID(moduleSym libpf.Symbol, kernelSymbols *libpf.SymbolMap) libpf.FileID {
	modStart := moduleSym.Address
	modEnd := moduleSym.Address + libpf.SymbolValue(moduleSym.Size)

	// Collect symbols belonging to this module + track minimum address.
	var moduleSymbols []libpf.Symbol
	minAddr := libpf.SymbolValue(math.MaxUint64)
	kernelSymbols.VisitAll(func(symbol libpf.Symbol) {
		if symbol.Address >= modStart && symbol.Address < modEnd {
			moduleSymbols = append(moduleSymbols, symbol)
			minAddr = min(minAddr, symbol.Address)
		}
	})

	// Ensure consistent order.
	sort.Slice(moduleSymbols, func(a, b int) bool {
		return moduleSymbols[a].Address < moduleSymbols[b].Address
	})

	// Hash exports and their normalized addresses.
	h := fnv.New128a()
	h.Write([]byte(moduleSym.Name))
	h.Write(libpf.SliceFrom(&moduleSym.Size))

	for _, sym := range moduleSymbols {
		sym.Address -= minAddr // KASLR normalization

		h.Write([]byte(sym.Name))
		h.Write(libpf.SliceFrom(&sym.Address))
	}

	var hash [16]byte
	fileID, err := libpf.FileIDFromBytes(h.Sum(hash[:0]))
	if err != nil {
		panic("calcFallbackModuleID file ID construction is broken")
	}

	log.Debugf("Fallback module ID for module %s is '%s' (min addr: 0x%08X, num exports: %d)",
		moduleSym.Name, fileID.Base64(), minAddr, len(moduleSymbols))

	return fileID
}

// NewTracer loads eBPF code and map definitions from the ELF module at the configured path.
func NewTracer(ctx context.Context, cfg *Config) (*Tracer, error) {
	kernelSymbols, err := proc.GetKallsyms("/proc/kallsyms")
	if err != nil {
		return nil, fmt.Errorf("failed to read kernel symbols: %v", err)
	}

	// Based on includeTracers we decide later which are loaded into the kernel.
	ebpfMaps, ebpfProgs, err := initializeMapsAndPrograms(cfg.IncludeTracers, kernelSymbols,
<<<<<<< HEAD
		cfg.FilterErrorFrames, cfg.MapScaleFactor, cfg.KernelVersionCheck, cfg.DebugTracer,
		cfg.BPFVerifierLogLevel, cfg.BPFVerifierLogSize)
=======
		cfg.FilterErrorFrames, cfg.MapScaleFactor, cfg.KernelVersionCheck, cfg.BPFVerifierLogLevel)
>>>>>>> e7a70381
	if err != nil {
		return nil, fmt.Errorf("failed to load eBPF code: %v", err)
	}

	ebpfHandler, err := pmebpf.LoadMaps(ctx, ebpfMaps)
	if err != nil {
		return nil, fmt.Errorf("failed to load eBPF maps: %v", err)
	}

	hasBatchOperations := ebpfHandler.SupportsGenericBatchOperations()

	processManager, err := pm.New(ctx, cfg.IncludeTracers, cfg.Intervals.MonitorInterval(),
		ebpfHandler, nil, cfg.Reporter, elfunwindinfo.NewStackDeltaProvider(),
		cfg.FilterErrorFrames)
	if err != nil {
		return nil, fmt.Errorf("failed to create processManager: %v", err)
	}

	const fallbackSymbolsCacheSize = 16384

	kernelModules, err := proc.GetKernelModules("/proc/modules", kernelSymbols)
	if err != nil {
		return nil, fmt.Errorf("failed to read kernel modules: %v", err)
	}

	transmittedFallbackSymbols, err :=
		lru.New[libpf.FrameID, libpf.Void](fallbackSymbolsCacheSize, libpf.FrameID.Hash32)
	if err != nil {
		return nil, fmt.Errorf("unable to instantiate transmitted fallback symbols cache: %v", err)
	}

	moduleFileIDs, err := processKernelModulesMetadata(cfg.Reporter, kernelModules, kernelSymbols)
	if err != nil {
		return nil, fmt.Errorf("failed to extract kernel modules metadata: %v", err)
	}

	perfEventList := []*perf.Event{}

	return &Tracer{
		processManager:             processManager,
		kernelSymbols:              kernelSymbols,
		kernelModules:              kernelModules,
		transmittedFallbackSymbols: transmittedFallbackSymbols,
		triggerPIDProcessing:       make(chan bool, 1),
		pidEvents:                  make(chan libpf.PID, pidEventBufferSize),
		ebpfMaps:                   ebpfMaps,
		ebpfProgs:                  ebpfProgs,
		hooks:                      make(map[hookPoint]link.Link),
		intervals:                  cfg.Intervals,
		hasBatchOperations:         hasBatchOperations,
		perfEntrypoints:            xsync.NewRWMutex(perfEventList),
		moduleFileIDs:              moduleFileIDs,
		reporter:                   cfg.Reporter,
		samplesPerSecond:           cfg.SamplesPerSecond,
		probabilisticInterval:      cfg.ProbabilisticInterval,
		probabilisticThreshold:     cfg.ProbabilisticThreshold,
	}, nil
}

// Close provides functionality for Tracer to perform cleanup tasks.
// NOTE: Close may be called multiple times in succession.
func (t *Tracer) Close() {
	events := t.perfEntrypoints.WLock()
	for _, event := range *events {
		if err := event.Disable(); err != nil {
			log.Errorf("Failed to disable perf event: %v", err)
		}
		if err := event.Close(); err != nil {
			log.Errorf("Failed to close perf event: %v", err)
		}
	}
	*events = nil
	t.perfEntrypoints.WUnlock(&events)

	// Avoid resource leakage by closing all kernel hooks.
	for hookPoint, hook := range t.hooks {
		if err := hook.Close(); err != nil {
			log.Errorf("Failed to close '%s/%s': %v", hookPoint.group, hookPoint.name, err)
		}
		delete(t.hooks, hookPoint)
	}

	t.processManager.Close()
}

func buildStackDeltaTemplates(coll *cebpf.CollectionSpec) error {
	// Prepare the inner map template of the stack deltas map-of-maps.
	// This cannot be provided from the eBPF C code, and needs to be done here.
	for i := support.StackDeltaBucketSmallest; i <= support.StackDeltaBucketLargest; i++ {
		mapName := fmt.Sprintf("exe_id_to_%d_stack_deltas", i)
		def := coll.Maps[mapName]
		if def == nil {
			return fmt.Errorf("ebpf map '%s' not found", mapName)
		}
		def.InnerMap = &cebpf.MapSpec{
			Type:       cebpf.Array,
			KeySize:    uint32(C.sizeof_uint32_t),
			ValueSize:  uint32(C.sizeof_StackDelta),
			MaxEntries: 1 << i,
		}
	}
	return nil
}

// initializeMapsAndPrograms loads the definitions for the eBPF maps and programs provided
// by the embedded elf file and loads these into the kernel.
func initializeMapsAndPrograms(includeTracers types.IncludedTracers,
	kernelSymbols *libpf.SymbolMap, filterErrorFrames bool, mapScaleFactor int,
<<<<<<< HEAD
	kernelVersionCheck bool, debugTracer bool, bpfVerifierLogLevel uint32, bpfVerifierLogSize int) (
=======
	kernelVersionCheck bool, bpfVerifierLogLevel uint32) (
>>>>>>> e7a70381
	ebpfMaps map[string]*cebpf.Map, ebpfProgs map[string]*cebpf.Program, err error) {
	// Loading specifications about eBPF programs and maps from the embedded elf file
	// does not load them into the kernel.
	// A collection specification holds the information about eBPF programs and maps.
	// References to eBPF maps in the eBPF programs are just placeholders that need to be
	// replaced by the actual loaded maps later on with RewriteMaps before loading the
	// programs into the kernel.
	coll, err := support.LoadCollectionSpec(debugTracer)
	if err != nil {
		return nil, nil, fmt.Errorf("failed to load specification for tracers: %v", err)
	}

	err = buildStackDeltaTemplates(coll)
	if err != nil {
		return nil, nil, err
	}

	ebpfMaps = make(map[string]*cebpf.Map)
	ebpfProgs = make(map[string]*cebpf.Program)

	// Load all maps into the kernel that are used later on in eBPF programs. So we can rewrite
	// in the next step the placesholders in the eBPF programs with the file descriptors of the
	// loaded maps in the kernel.
	if err = loadAllMaps(coll, ebpfMaps, mapScaleFactor); err != nil {
		return nil, nil, fmt.Errorf("failed to load eBPF maps: %v", err)
	}

	// Replace the place holders for map access in the eBPF programs with
	// the file descriptors of the loaded maps.
	//nolint:staticcheck
	if err = coll.RewriteMaps(ebpfMaps); err != nil {
		return nil, nil, fmt.Errorf("failed to rewrite maps: %v", err)
	}

	if kernelVersionCheck {
		var major, minor, patch uint32
		major, minor, patch, err = GetCurrentKernelVersion()
		if err != nil {
			return nil, nil, fmt.Errorf("failed to get kernel version: %v", err)
		}
		if hasProbeReadBug(major, minor, patch) {
			patched := checkForMaccessPatch(coll, ebpfMaps, kernelSymbols)
			if !patched {
				return nil, nil, fmt.Errorf("your kernel version %d.%d.%d is affected by a Linux "+
					"kernel bug that can lead to system freezes, terminating host "+
					"agent now to avoid triggering this bug", major, minor, patch)
			}
		}
	}

	if err = loadUnwinders(coll, ebpfProgs, ebpfMaps["progs"], includeTracers,
		bpfVerifierLogLevel); err != nil {
		return nil, nil, fmt.Errorf("failed to load eBPF programs: %v", err)
	}

	if err = loadSystemConfig(coll, ebpfMaps, kernelSymbols, includeTracers,
		filterErrorFrames); err != nil {
		return nil, nil, fmt.Errorf("failed to load system config: %v", err)
	}

	if err = removeTemporaryMaps(ebpfMaps); err != nil {
		return nil, nil, fmt.Errorf("failed to remove temporary maps: %v", err)
	}

	return ebpfMaps, ebpfProgs, nil
}

// removeTemporaryMaps unloads and deletes eBPF maps that are only required for the
// initialization.
func removeTemporaryMaps(ebpfMaps map[string]*cebpf.Map) error {
	for _, mapName := range []string{"system_analysis"} {
		if err := ebpfMaps[mapName].Close(); err != nil {
			log.Errorf("Failed to close %s: %v", mapName, err)
			return err
		}
		delete(ebpfMaps, mapName)
	}
	return nil
}

// loadAllMaps loads all eBPF maps that are used in our eBPF programs.
func loadAllMaps(coll *cebpf.CollectionSpec, ebpfMaps map[string]*cebpf.Map,
	mapScaleFactor int) error {
	restoreRlimit, err := rlimit.MaximizeMemlock()
	if err != nil {
		return fmt.Errorf("failed to adjust rlimit: %v", err)
	}
	defer restoreRlimit()

	// Redefine the maximum number of map entries for selected eBPF maps.
	adaption := make(map[string]uint32, 4)

	const (
		// The following sizes X are used as 2^X, and determined empirically

		// 1 million executable pages / 4GB of executable address space
		pidPageMappingInfoSize = 20

		stackDeltaPageToInfoSize = 16
		exeIDToStackDeltasSize   = 16
	)

	adaption["pid_page_to_mapping_info"] =
		1 << uint32(pidPageMappingInfoSize+mapScaleFactor)
	adaption["stack_delta_page_to_info"] =
		1 << uint32(stackDeltaPageToInfoSize+mapScaleFactor)

	for i := support.StackDeltaBucketSmallest; i <= support.StackDeltaBucketLargest; i++ {
		mapName := fmt.Sprintf("exe_id_to_%d_stack_deltas", i)
		adaption[mapName] = 1 << uint32(exeIDToStackDeltasSize+mapScaleFactor)
	}

	for mapName, mapSpec := range coll.Maps {
		if newSize, ok := adaption[mapName]; ok {
			log.Debugf("Size of eBPF map %s: %v", mapName, newSize)
			mapSpec.MaxEntries = newSize
		}
		ebpfMap, err := cebpf.NewMap(mapSpec)
		if err != nil {
			return fmt.Errorf("failed to load %s: %v", mapName, err)
		}
		ebpfMaps[mapName] = ebpfMap
	}

	return nil
}

// loadUnwinders just satisfies the proof of concept and loads all eBPF programs
func loadUnwinders(coll *cebpf.CollectionSpec, ebpfProgs map[string]*cebpf.Program,
	tailcallMap *cebpf.Map, includeTracers types.IncludedTracers,
	bpfVerifierLogLevel uint32) error {
	restoreRlimit, err := rlimit.MaximizeMemlock()
	if err != nil {
		return fmt.Errorf("failed to adjust rlimit: %v", err)
	}
	defer restoreRlimit()

	type prog struct {
		// enable tells whether a prog shall be loaded.
		enable bool
		// name of the eBPF program
		name string
		// progID defines the ID for the eBPF program that is used as key in the tailcallMap.
		progID uint32
		// noTailCallTarget indicates if this eBPF program should be added to the tailcallMap.
		noTailCallTarget bool
	}

	programOptions := cebpf.ProgramOptions{
		LogLevel: cebpf.LogLevel(bpfVerifierLogLevel),
	}

	for _, unwindProg := range []prog{
		{
			progID: uint32(support.ProgUnwindStop),
			name:   "unwind_stop",
			enable: true,
		},
		{
			progID: uint32(support.ProgUnwindNative),
			name:   "unwind_native",
			enable: true,
		},
		{
			progID: uint32(support.ProgUnwindHotspot),
			name:   "unwind_hotspot",
			enable: includeTracers.Has(types.HotspotTracer),
		},
		{
			progID: uint32(support.ProgUnwindPerl),
			name:   "unwind_perl",
			enable: includeTracers.Has(types.PerlTracer),
		},
		{
			progID: uint32(support.ProgUnwindPHP),
			name:   "unwind_php",
			enable: includeTracers.Has(types.PHPTracer),
		},
		{
			progID: uint32(support.ProgUnwindPython),
			name:   "unwind_python",
			enable: includeTracers.Has(types.PythonTracer),
		},
		{
			progID: uint32(support.ProgUnwindRuby),
			name:   "unwind_ruby",
			enable: includeTracers.Has(types.RubyTracer),
		},
		{
			progID: uint32(support.ProgUnwindV8),
			name:   "unwind_v8",
			enable: includeTracers.Has(types.V8Tracer),
		},
		{
			progID: uint32(support.ProgUnwindDotnet),
			name:   "unwind_dotnet",
			enable: includeTracers.Has(types.DotnetTracer),
		},
		{
			name:             "tracepoint__sched_process_exit",
			noTailCallTarget: true,
			enable:           true,
		},
		{
			name:             "native_tracer_entry",
			noTailCallTarget: true,
			enable:           true,
		},
	} {
		if !unwindProg.enable {
			continue
		}

		// Load the eBPF program into the kernel. If no error is returned,
		// the eBPF program can be used/called/triggered from now on.
		unwinder, err := cebpf.NewProgramWithOptions(coll.Programs[unwindProg.name],
			programOptions)
		if err != nil {
			// These errors tend to have hundreds of lines (or more),
			// so we print each line individually.
			if ve, ok := err.(*cebpf.VerifierError); ok {
				for _, line := range ve.Log {
					log.Error(line)
				}
			} else {
				scanner := bufio.NewScanner(strings.NewReader(err.Error()))
				for scanner.Scan() {
					log.Error(scanner.Text())
				}
			}
			return fmt.Errorf("failed to load %s", unwindProg.name)
		}

		ebpfProgs[unwindProg.name] = unwinder
		fd := uint32(unwinder.FD())
		if unwindProg.noTailCallTarget {
			continue
		}
		if err := tailcallMap.Update(unsafe.Pointer(&unwindProg.progID), unsafe.Pointer(&fd),
			cebpf.UpdateAny); err != nil {
			// Every eBPF program that is loaded within loadUnwinders can be the
			// destination of a tail call of another eBPF program. If we can not update
			// the eBPF map that manages these destinations our unwinding will fail.
			return fmt.Errorf("failed to update tailcall map: %v", err)
		}
	}

	return nil
}

// List PIDs in /proc and send them in the Tracer channel for reading.
func (t *Tracer) populatePIDs(ctx context.Context) error {
	// Inform the process manager and our backend about the new mappings.
	pids, err := proc.ListPIDs()
	if err != nil {
		return fmt.Errorf("failure reading PID list from /proc: %v", err)
	}
	for _, pid := range pids {
		for {
			select {
			case <-ctx.Done():
				return nil
			case t.pidEvents <- pid:
				goto next_pid
			default:
				// Workaround to implement a non blocking send to a channel.
				// To avoid a busy loop on this non blocking channel send operation
				// time.Sleep() is used.
				time.Sleep(50 * time.Millisecond)
			}
		}
	next_pid:
	}
	return nil
}

// insertKernelFrames fetches the kernel stack frames for a particular kstackID and populates
// the trace with these kernel frames. It also allocates the memory for the frames of the trace.
// It returns the number of kernel frames for kstackID or an error.
func (t *Tracer) insertKernelFrames(trace *host.Trace, ustackLen uint32,
	kstackID int32) (uint32, error) {
	cKstackID := C.s32(kstackID)
	kstackVal := make([]C.uint64_t, support.PerfMaxStackDepth)

	if err := t.ebpfMaps["kernel_stackmap"].Lookup(unsafe.Pointer(&cKstackID),
		unsafe.Pointer(&kstackVal[0])); err != nil {
		return 0, fmt.Errorf("failed to lookup kernel frames for stackID %d: %v", kstackID, err)
	}

	// The kernel returns absolute addresses in kernel address
	// space format. Here just the stack length is needed.
	// But also debug print the symbolization based on kallsyms.
	var kstackLen uint32
	for kstackLen < support.PerfMaxStackDepth && kstackVal[kstackLen] != 0 {
		kstackLen++
	}

	trace.Frames = make([]host.Frame, kstackLen+ustackLen)

	var kernelSymbolCacheHit, kernelSymbolCacheMiss uint64

	for i := uint32(0); i < kstackLen; i++ {
		var fileID libpf.FileID
		// Translate the kernel address into something that can be
		// later symbolized. The address is made relative to
		// matching module's ELF .text section:
		//  - main image should have .text section at start of the code segment
		//  - modules are ELF object files (.o) without program headers and
		//    LOAD segments. the address is relative to the .text section
		mod, addr, _ := t.kernelModules.LookupByAddress(
			libpf.SymbolValue(kstackVal[i]))
		symbol, offs, foundSymbol := t.kernelSymbols.LookupByAddress(
			libpf.SymbolValue(kstackVal[i]))

		fileID, foundFileID := t.moduleFileIDs[string(mod)]

		if !foundFileID {
			fileID = libpf.UnknownKernelFileID
		}

		log.Debugf(" kstack[%d] = %v+%x (%v+%x)", i, string(mod), addr, symbol, offs)

		hostFileID := host.FileIDFromLibpf(fileID)
		t.processManager.FileIDMapper.Set(hostFileID, fileID)

		trace.Frames[i] = host.Frame{
			File:   hostFileID,
			Lineno: libpf.AddressOrLineno(addr),
			Type:   libpf.KernelFrame,

			// For all kernel frames, the kernel unwinder will always produce a
			// frame in which the RIP is after a call instruction (it hides the
			// top frames that leads to the unwinder itself).
			ReturnAddress: true,
		}

		// Kernel frame PCs need to be adjusted by -1. This duplicates logic done in the trace
		// converter. This should be fixed with PF-1042.
		if foundSymbol && foundFileID {
			t.reportFallbackKernelSymbol(fileID, symbol, trace.Frames[i].Lineno-1,
				&kernelSymbolCacheHit, &kernelSymbolCacheMiss)
		}
	}
	t.fallbackSymbolMiss.Add(kernelSymbolCacheMiss)
	t.fallbackSymbolHit.Add(kernelSymbolCacheHit)

	return kstackLen, nil
}

// reportFallbackKernelSymbol reports fallback symbols for kernel frames, after checking if the
// symbols were previously sent.
func (t *Tracer) reportFallbackKernelSymbol(
	fileID libpf.FileID, symbolName libpf.SymbolName, frameAddress libpf.AddressOrLineno,
	kernelSymbolCacheHit, kernelSymbolCacheMiss *uint64) {
	frameID := libpf.NewFrameID(fileID, frameAddress)

	// Only report it if it's not in our LRU list of transmitted symbols.
	if !t.transmittedFallbackSymbols.Contains(frameID) {
		t.reporter.ReportFallbackSymbol(frameID, string(symbolName))

		// There is no guarantee that the above report will be successfully delivered, but this
		// should be sufficient for the time being. Other machines may succeed, and it's no big deal
		// if we can't deliver 100% of symbols.
		t.transmittedFallbackSymbols.Add(frameID, libpf.Void{})
		(*kernelSymbolCacheMiss)++
		return
	}
	(*kernelSymbolCacheHit)++
}

// enableEvent removes the entry of given eventType from the inhibitEvents map
// so that the eBPF code will send the event again.
func (t *Tracer) enableEvent(eventType int) {
	inhibitEventsMap := t.ebpfMaps["inhibit_events"]

	// The map entry might not exist, so just ignore the potential error.
	et := uint32(eventType)
	_ = inhibitEventsMap.Delete(unsafe.Pointer(&et))
}

// monitorPIDEventsMap periodically iterates over the eBPF map pid_events,
// collects PIDs and writes them to the keys slice.
func (t *Tracer) monitorPIDEventsMap(keys *[]uint32) {
	eventsMap := t.ebpfMaps["pid_events"]
	var key, nextKey uint32
	var value bool
	keyFound := true
	deleteBatch := make(libpf.Set[uint32])

	// Key 0 retrieves the very first element in the hash map as
	// it is guaranteed not to exist in pid_events.
	key = 0
	if err := eventsMap.NextKey(unsafe.Pointer(&key), unsafe.Pointer(&nextKey)); err != nil {
		if errors.Is(err, cebpf.ErrKeyNotExist) {
			log.Debugf("Empty pid_events map")
			return
		}
		log.Fatalf("Failed to read from pid_events map: %v", err)
	}

	for keyFound {
		key = nextKey

		if err := eventsMap.Lookup(unsafe.Pointer(&key), unsafe.Pointer(&value)); err != nil {
			log.Fatalf("Failed to lookup '%v' in pid_events: %v", key, err)
		}

		// Lookup the next map entry before deleting the current one.
		if err := eventsMap.NextKey(unsafe.Pointer(&key), unsafe.Pointer(&nextKey)); err != nil {
			if !errors.Is(err, cebpf.ErrKeyNotExist) {
				log.Fatalf("Failed to read from pid_events map: %v", err)
			}
			keyFound = false
		}

		if !t.hasBatchOperations {
			// Now that we have the next key, we can delete the current one.
			if err := eventsMap.Delete(unsafe.Pointer(&key)); err != nil {
				log.Fatalf("Failed to delete '%v' from pid_events: %v", key, err)
			}
		} else {
			// Store to-be-deleted keys in a map so we can delete them all with a single
			// bpf syscall.
			deleteBatch[key] = libpf.Void{}
		}

		// If we process keys inline with iteration (e.g. by sending them to t.pidEvents at this
		// exact point), we may block sending to the channel, delay the iteration and may introduce
		// race conditions (related to deletion). For that reason, keys are first collected and,
		// after the iteration has finished, sent to the channel.
		*keys = append(*keys, key)
	}

	keysToDelete := len(deleteBatch)
	if keysToDelete != 0 {
		keys := libpf.MapKeysToSlice(deleteBatch)
		if _, err := eventsMap.BatchDelete(keys, nil); err != nil {
			log.Fatalf("Failed to batch delete %d entries from pid_events map: %v",
				keysToDelete, err)
		}
	}
}

// eBPFMetricsCollector retrieves the eBPF metrics, calculates their delta values,
// and translates eBPF IDs into Metric ID.
// Returns a slice of Metric ID/Value pairs.
func (t *Tracer) eBPFMetricsCollector(
	translateIDs []metrics.MetricID,
	previousMetricValue []metrics.MetricValue) []metrics.Metric {
	metricsMap := t.ebpfMaps["metrics"]
	metricsUpdates := make([]metrics.Metric, 0, len(translateIDs))

	// Iterate over all known metric IDs
	for ebpfID, metricID := range translateIDs {
		var perCPUValues []uint64

		// Checking for 'gaps' in the translation table.
		// That allows non-contiguous metric IDs, e.g. after removal/deprecation of a metric ID.
		if metricID == metrics.IDInvalid {
			continue
		}

		eID := uint32(ebpfID)
		if err := metricsMap.Lookup(unsafe.Pointer(&eID), &perCPUValues); err != nil {
			log.Errorf("Failed trying to lookup per CPU element: %v", err)
			continue
		}
		value := metrics.MetricValue(0)
		for _, val := range perCPUValues {
			value += metrics.MetricValue(val)
		}

		// The monitoring infrastructure expects instantaneous values (gauges).
		// => for cumulative metrics (counters), send deltas of the observed values, so they
		// can be interpreted as gauges.
		if ebpfID < support.MetricIDBeginCumulative {
			// We don't assume 64bit counters to overflow
			deltaValue := value - previousMetricValue[ebpfID]

			// 0 deltas add no value when summed up for display purposes in the UI
			if deltaValue == 0 {
				continue
			}

			previousMetricValue[ebpfID] = value
			value = deltaValue
		}

		// Collect the metrics for reporting
		metricsUpdates = append(metricsUpdates, metrics.Metric{
			ID:    metricID,
			Value: value,
		})
	}

	return metricsUpdates
}

// loadBpfTrace parses a raw BPF trace into a `host.Trace` instance.
//
// If the raw trace contains a kernel stack ID, the kernel stack is also
// retrieved and inserted at the appropriate position.
func (t *Tracer) loadBpfTrace(raw []byte) *host.Trace {
	frameListOffs := int(unsafe.Offsetof(C.Trace{}.frames))

	if len(raw) < frameListOffs {
		panic("trace record too small")
	}

	frameSize := int(unsafe.Sizeof(C.Frame{}))
	ptr := (*C.Trace)(unsafe.Pointer(unsafe.SliceData(raw)))

	// NOTE: can't do exact check here: kernel adds a few padding bytes to messages.
	if len(raw) < frameListOffs+int(ptr.stack_len)*frameSize {
		panic("unexpected record size")
	}

	trace := &host.Trace{
		Comm:             C.GoString((*C.char)(unsafe.Pointer(&ptr.comm))),
		APMTraceID:       *(*libpf.APMTraceID)(unsafe.Pointer(&ptr.apm_trace_id)),
		APMTransactionID: *(*libpf.APMTransactionID)(unsafe.Pointer(&ptr.apm_transaction_id)),
		PID:              libpf.PID(ptr.pid),
		TID:              libpf.PID(ptr.tid),
		KTime:            times.KTime(ptr.ktime),
	}

	// Trace fields included in the hash:
	//  - PID, kernel stack ID, length & frame array
	// Intentionally excluded:
	//  - ktime, COMM, APM trace, APM transaction ID
	ptr.comm = [16]C.char{}
	ptr.apm_trace_id = C.ApmTraceID{}
	ptr.apm_transaction_id = C.ApmSpanID{}
	ptr.ktime = 0
	trace.Hash = host.TraceHash(xxh3.Hash128(raw).Lo)

	userFrameOffs := 0
	if ptr.kernel_stack_id >= 0 {
		kstackLen, err := t.insertKernelFrames(
			trace, uint32(ptr.stack_len), int32(ptr.kernel_stack_id))

		if err != nil {
			log.Errorf("Failed to get kernel stack frames for 0x%x: %v", trace.Hash, err)
		} else {
			userFrameOffs = int(kstackLen)
		}
	}

	// If there are no kernel frames, or reading them failed, we are responsible
	// for allocating the columnar frame array.
	if len(trace.Frames) == 0 {
		trace.Frames = make([]host.Frame, ptr.stack_len)
	}

	for i := 0; i < int(ptr.stack_len); i++ {
		rawFrame := &ptr.frames[i]
		trace.Frames[userFrameOffs+i] = host.Frame{
			File:          host.FileID(rawFrame.file_id),
			Lineno:        libpf.AddressOrLineno(rawFrame.addr_or_line),
			Type:          libpf.FrameType(rawFrame.kind),
			ReturnAddress: rawFrame.return_address != 0,
		}
	}

	return trace
}

// StartMapMonitors starts goroutines for collecting metrics and monitoring eBPF
// maps for tracepoints, new traces, trace count updates and unknown PCs.
func (t *Tracer) StartMapMonitors(ctx context.Context, traceOutChan chan *host.Trace) error {
	eventMetricCollector := t.startEventMonitor(ctx)

	startPollingPerfEventMonitor(ctx, t.ebpfMaps["trace_events"], t.intervals.TracePollInterval(),
		t.samplesPerSecond*int(unsafe.Sizeof(C.Trace{})), func(rawTrace []byte) {
			traceOutChan <- t.loadBpfTrace(rawTrace)
		})

	pidEvents := make([]uint32, 0)
	periodiccaller.StartWithManualTrigger(ctx, t.intervals.MonitorInterval(),
		t.triggerPIDProcessing, func(_ bool) {
			t.enableEvent(support.EventTypeGenericPID)
			t.monitorPIDEventsMap(&pidEvents)

			for _, ev := range pidEvents {
				log.Debugf("=> PID: %v", ev)
				t.pidEvents <- libpf.PID(ev)
			}

			// Keep the underlying array alive to avoid GC pressure
			pidEvents = pidEvents[:0]
		})

	// translateIDs is a translation table for eBPF IDs into Metric IDs.
	// Index is the ebpfID, value is the corresponding metricID.
	//nolint:lll
	translateIDs := []metrics.MetricID{
		C.metricID_UnwindCallInterpreter:                      metrics.IDUnwindCallInterpreter,
		C.metricID_UnwindErrZeroPC:                            metrics.IDUnwindErrZeroPC,
		C.metricID_UnwindErrStackLengthExceeded:               metrics.IDUnwindErrStackLengthExceeded,
		C.metricID_UnwindErrBadTSDAddr:                        metrics.IDUnwindErrBadTLSAddr,
		C.metricID_UnwindErrBadTPBaseAddr:                     metrics.IDUnwindErrBadTPBaseAddr,
		C.metricID_UnwindNativeAttempts:                       metrics.IDUnwindNativeAttempts,
		C.metricID_UnwindNativeFrames:                         metrics.IDUnwindNativeFrames,
		C.metricID_UnwindNativeStackDeltaStop:                 metrics.IDUnwindNativeStackDeltaStop,
		C.metricID_UnwindNativeErrLookupTextSection:           metrics.IDUnwindNativeErrLookupTextSection,
		C.metricID_UnwindNativeErrLookupIterations:            metrics.IDUnwindNativeErrLookupIterations,
		C.metricID_UnwindNativeErrLookupRange:                 metrics.IDUnwindNativeErrLookupRange,
		C.metricID_UnwindNativeErrKernelAddress:               metrics.IDUnwindNativeErrKernelAddress,
		C.metricID_UnwindNativeErrWrongTextSection:            metrics.IDUnwindNativeErrWrongTextSection,
		C.metricID_UnwindNativeErrPCRead:                      metrics.IDUnwindNativeErrPCRead,
		C.metricID_UnwindPythonAttempts:                       metrics.IDUnwindPythonAttempts,
		C.metricID_UnwindPythonFrames:                         metrics.IDUnwindPythonFrames,
		C.metricID_UnwindPythonErrBadPyThreadStateCurrentAddr: metrics.IDUnwindPythonErrBadPyThreadStateCurrentAddr,
		C.metricID_UnwindPythonErrZeroThreadState:             metrics.IDUnwindPythonErrZeroThreadState,
		C.metricID_UnwindPythonErrBadThreadStateFrameAddr:     metrics.IDUnwindPythonErrBadThreadStateFrameAddr,
		C.metricID_UnwindPythonZeroFrameCodeObject:            metrics.IDUnwindPythonZeroFrameCodeObject,
		C.metricID_UnwindPythonErrBadCodeObjectArgCountAddr:   metrics.IDUnwindPythonErrBadCodeObjectArgCountAddr,
		C.metricID_UnwindNativeErrStackDeltaInvalid:           metrics.IDUnwindNativeErrStackDeltaInvalid,
		C.metricID_ErrEmptyStack:                              metrics.IDErrEmptyStack,
		C.metricID_UnwindHotspotAttempts:                      metrics.IDUnwindHotspotAttempts,
		C.metricID_UnwindHotspotFrames:                        metrics.IDUnwindHotspotFrames,
		C.metricID_UnwindHotspotErrNoCodeblob:                 metrics.IDUnwindHotspotErrNoCodeblob,
		C.metricID_UnwindHotspotErrInvalidCodeblob:            metrics.IDUnwindHotspotErrInvalidCodeblob,
		C.metricID_UnwindHotspotErrInterpreterFP:              metrics.IDUnwindHotspotErrInterpreterFP,
		C.metricID_UnwindHotspotErrLrUnwindingMidTrace:        metrics.IDUnwindHotspotErrLrUnwindingMidTrace,
		C.metricID_UnwindHotspotUnsupportedFrameSize:          metrics.IDHotspotUnsupportedFrameSize,
		C.metricID_UnwindNativeSmallPC:                        metrics.IDUnwindNativeSmallPC,
		C.metricID_UnwindNativeErrLookupStackDeltaInnerMap:    metrics.IDUnwindNativeErrLookupStackDeltaInnerMap,
		C.metricID_UnwindNativeErrLookupStackDeltaOuterMap:    metrics.IDUnwindNativeErrLookupStackDeltaOuterMap,
		C.metricID_ErrBPFCurrentComm:                          metrics.IDErrBPFCurrentComm,
		C.metricID_UnwindPHPAttempts:                          metrics.IDUnwindPHPAttempts,
		C.metricID_UnwindPHPFrames:                            metrics.IDUnwindPHPFrames,
		C.metricID_UnwindPHPErrBadCurrentExecuteData:          metrics.IDUnwindPHPErrBadCurrentExecuteData,
		C.metricID_UnwindPHPErrBadZendExecuteData:             metrics.IDUnwindPHPErrBadZendExecuteData,
		C.metricID_UnwindPHPErrBadZendFunction:                metrics.IDUnwindPHPErrBadZendFunction,
		C.metricID_UnwindPHPErrBadZendOpline:                  metrics.IDUnwindPHPErrBadZendOpline,
		C.metricID_UnwindRubyAttempts:                         metrics.IDUnwindRubyAttempts,
		C.metricID_UnwindRubyFrames:                           metrics.IDUnwindRubyFrames,
		C.metricID_UnwindPerlAttempts:                         metrics.IDUnwindPerlAttempts,
		C.metricID_UnwindPerlFrames:                           metrics.IDUnwindPerlFrames,
		C.metricID_UnwindPerlTSD:                              metrics.IDUnwindPerlTLS,
		C.metricID_UnwindPerlReadStackInfo:                    metrics.IDUnwindPerlReadStackInfo,
		C.metricID_UnwindPerlReadContextStackEntry:            metrics.IDUnwindPerlReadContextStackEntry,
		C.metricID_UnwindPerlResolveEGV:                       metrics.IDUnwindPerlResolveEGV,
		C.metricID_UnwindHotspotErrInvalidRA:                  metrics.IDUnwindHotspotErrInvalidRA,
		C.metricID_UnwindV8Attempts:                           metrics.IDUnwindV8Attempts,
		C.metricID_UnwindV8Frames:                             metrics.IDUnwindV8Frames,
		C.metricID_UnwindV8ErrBadFP:                           metrics.IDUnwindV8ErrBadFP,
		C.metricID_UnwindV8ErrBadJSFunc:                       metrics.IDUnwindV8ErrBadJSFunc,
		C.metricID_UnwindV8ErrBadCode:                         metrics.IDUnwindV8ErrBadCode,
		C.metricID_ReportedPIDsErr:                            metrics.IDReportedPIDsErr,
		C.metricID_PIDEventsErr:                               metrics.IDPIDEventsErr,
		C.metricID_UnwindNativeLr0:                            metrics.IDUnwindNativeLr0,
		C.metricID_NumProcNew:                                 metrics.IDNumProcNew,
		C.metricID_NumProcExit:                                metrics.IDNumProcExit,
		C.metricID_NumUnknownPC:                               metrics.IDNumUnknownPC,
		C.metricID_NumGenericPID:                              metrics.IDNumGenericPID,
		C.metricID_UnwindPythonErrBadCFrameFrameAddr:          metrics.IDUnwindPythonErrBadCFrameFrameAddr,
		C.metricID_MaxTailCalls:                               metrics.IDMaxTailCalls,
		C.metricID_UnwindPythonErrNoProcInfo:                  metrics.IDUnwindPythonErrNoProcInfo,
		C.metricID_UnwindPythonErrBadAutoTlsKeyAddr:           metrics.IDUnwindPythonErrBadAutoTlsKeyAddr,
		C.metricID_UnwindPythonErrReadThreadStateAddr:         metrics.IDUnwindPythonErrReadThreadStateAddr,
		C.metricID_UnwindPythonErrReadTsdBase:                 metrics.IDUnwindPythonErrReadTsdBase,
		C.metricID_UnwindRubyErrNoProcInfo:                    metrics.IDUnwindRubyErrNoProcInfo,
		C.metricID_UnwindRubyErrReadStackPtr:                  metrics.IDUnwindRubyErrReadStackPtr,
		C.metricID_UnwindRubyErrReadStackSize:                 metrics.IDUnwindRubyErrReadStackSize,
		C.metricID_UnwindRubyErrReadCfp:                       metrics.IDUnwindRubyErrReadCfp,
		C.metricID_UnwindRubyErrReadEp:                        metrics.IDUnwindRubyErrReadEp,
		C.metricID_UnwindRubyErrReadIseqBody:                  metrics.IDUnwindRubyErrReadIseqBody,
		C.metricID_UnwindRubyErrReadIseqEncoded:               metrics.IDUnwindRubyErrReadIseqEncoded,
		C.metricID_UnwindRubyErrReadIseqSize:                  metrics.IDUnwindRubyErrReadIseqSize,
		C.metricID_UnwindNativeErrLrUnwindingMidTrace:         metrics.IDUnwindNativeErrLrUnwindingMidTrace,
		C.metricID_UnwindNativeErrReadKernelModeRegs:          metrics.IDUnwindNativeErrReadKernelModeRegs,
		C.metricID_UnwindNativeErrChaseIrqStackLink:           metrics.IDUnwindNativeErrChaseIrqStackLink,
		C.metricID_UnwindV8ErrNoProcInfo:                      metrics.IDUnwindV8ErrNoProcInfo,
		C.metricID_UnwindNativeErrBadUnwindInfoIndex:          metrics.IDUnwindNativeErrBadUnwindInfoIndex,
		C.metricID_UnwindApmIntErrReadTsdBase:                 metrics.IDUnwindApmIntErrReadTsdBase,
		C.metricID_UnwindApmIntErrReadCorrBufPtr:              metrics.IDUnwindApmIntErrReadCorrBufPtr,
		C.metricID_UnwindApmIntErrReadCorrBuf:                 metrics.IDUnwindApmIntErrReadCorrBuf,
		C.metricID_UnwindApmIntReadSuccesses:                  metrics.IDUnwindApmIntReadSuccesses,
		C.metricID_UnwindDotnetAttempts:                       metrics.IDUnwindDotnetAttempts,
		C.metricID_UnwindDotnetFrames:                         metrics.IDUnwindDotnetFrames,
		C.metricID_UnwindDotnetErrNoProcInfo:                  metrics.IDUnwindDotnetErrNoProcInfo,
		C.metricID_UnwindDotnetErrBadFP:                       metrics.IDUnwindDotnetErrBadFP,
		C.metricID_UnwindDotnetErrCodeHeader:                  metrics.IDUnwindDotnetErrCodeHeader,
		C.metricID_UnwindDotnetErrCodeTooLarge:                metrics.IDUnwindDotnetErrCodeTooLarge,
	}

	// previousMetricValue stores the previously retrieved metric values to
	// calculate and store delta values.
	previousMetricValue := make([]metrics.MetricValue, len(translateIDs))

	periodiccaller.Start(ctx, t.intervals.MonitorInterval(), func() {
		metrics.AddSlice(eventMetricCollector())
		metrics.AddSlice(t.eBPFMetricsCollector(translateIDs, previousMetricValue))

		metrics.AddSlice([]metrics.Metric{
			{
				ID:    metrics.IDKernelFallbackSymbolLRUHit,
				Value: metrics.MetricValue(t.fallbackSymbolHit.Swap(0)),
			},
			{
				ID:    metrics.IDKernelFallbackSymbolLRUMiss,
				Value: metrics.MetricValue(t.fallbackSymbolMiss.Swap(0)),
			},
		})
	})

	return nil
}

// AttachTracer attaches the main tracer entry point to the perf interrupt events. The tracer
// entry point is always the native tracer. The native tracer will determine when to invoke the
// interpreter tracers based on address range information.
func (t *Tracer) AttachTracer() error {
	tracerProg, ok := t.ebpfProgs["native_tracer_entry"]
	if !ok {
		return errors.New("entry program is not available")
	}

	perfAttribute := new(perf.Attr)
	perfAttribute.SetSampleFreq(uint64(t.samplesPerSecond))
	if err := perf.CPUClock.Configure(perfAttribute); err != nil {
		return fmt.Errorf("failed to configure software perf event: %v", err)
	}

	onlineCPUIDs, err := getOnlineCPUIDs()
	if err != nil {
		return fmt.Errorf("failed to get online CPUs: %v", err)
	}

	events := t.perfEntrypoints.WLock()
	defer t.perfEntrypoints.WUnlock(&events)
	for _, id := range onlineCPUIDs {
		perfEvent, err := perf.Open(perfAttribute, perf.AllThreads, id, nil)
		if err != nil {
			return fmt.Errorf("failed to attach to perf event on CPU %d: %v", id, err)
		}
		if err := perfEvent.SetBPF(uint32(tracerProg.FD())); err != nil {
			return fmt.Errorf("failed to attach eBPF program to perf event: %v", err)
		}
		*events = append(*events, perfEvent)
	}
	return nil
}

// EnableProfiling enables the perf interrupt events with the attached eBPF programs.
func (t *Tracer) EnableProfiling() error {
	events := t.perfEntrypoints.WLock()
	defer t.perfEntrypoints.WUnlock(&events)
	if len(*events) == 0 {
		return errors.New("no perf events available to enable for profiling")
	}
	for id, event := range *events {
		if err := event.Enable(); err != nil {
			return fmt.Errorf("failed to enable perf event on CPU %d: %v", id, err)
		}
	}
	return nil
}

// probabilisticProfile performs a single iteration of probabilistic profiling. It will generate
// a random number between 0 and ProbabilisticThresholdMax-1 every interval. If the random
// number is smaller than threshold it will enable the frequency based sampling for this
// time interval. Otherwise the frequency based sampling events are disabled.
func (t *Tracer) probabilisticProfile(interval time.Duration, threshold uint) {
	enableSampling := false
	var probProfilingStatus = probProfilingDisable

	if rand.UintN(ProbabilisticThresholdMax) < threshold {
		enableSampling = true
		probProfilingStatus = probProfilingEnable
		log.Debugf("Start sampling for next interval (%v)", interval)
	} else {
		log.Debugf("Stop sampling for next interval (%v)", interval)
	}

	events := t.perfEntrypoints.WLock()
	defer t.perfEntrypoints.WUnlock(&events)
	var enableErr, disableErr metrics.MetricValue
	for _, event := range *events {
		if enableSampling {
			if err := event.Enable(); err != nil {
				enableErr++
				log.Errorf("Failed to enable frequency based sampling: %v",
					err)
			}
			continue
		}
		if err := event.Disable(); err != nil {
			disableErr++
			log.Errorf("Failed to disable frequency based sampling: %v", err)
		}
	}
	if enableErr != 0 {
		metrics.Add(metrics.IDPerfEventEnableErr, enableErr)
	}
	if disableErr != 0 {
		metrics.Add(metrics.IDPerfEventDisableErr, disableErr)
	}
	metrics.Add(metrics.IDProbProfilingStatus,
		metrics.MetricValue(probProfilingStatus))
}

// StartProbabilisticProfiling periodically runs probabilistic profiling.
func (t *Tracer) StartProbabilisticProfiling(ctx context.Context) {
	metrics.Add(metrics.IDProbProfilingInterval,
		metrics.MetricValue(t.probabilisticInterval.Seconds()))

	// Run a single iteration of probabilistic profiling to avoid needing
	// to wait for the first interval to pass with periodiccaller.Start()
	// before getting called.
	t.probabilisticProfile(t.probabilisticInterval, t.probabilisticThreshold)

	periodiccaller.Start(ctx, t.probabilisticInterval, func() {
		t.probabilisticProfile(t.probabilisticInterval, t.probabilisticThreshold)
	})
}

// TraceProcessor gets the trace processor.
func (t *Tracer) TraceProcessor() tracehandler.TraceProcessor {
	return t.processManager
}<|MERGE_RESOLUTION|>--- conflicted
+++ resolved
@@ -273,12 +273,8 @@
 
 	// Based on includeTracers we decide later which are loaded into the kernel.
 	ebpfMaps, ebpfProgs, err := initializeMapsAndPrograms(cfg.IncludeTracers, kernelSymbols,
-<<<<<<< HEAD
 		cfg.FilterErrorFrames, cfg.MapScaleFactor, cfg.KernelVersionCheck, cfg.DebugTracer,
-		cfg.BPFVerifierLogLevel, cfg.BPFVerifierLogSize)
-=======
-		cfg.FilterErrorFrames, cfg.MapScaleFactor, cfg.KernelVersionCheck, cfg.BPFVerifierLogLevel)
->>>>>>> e7a70381
+		cfg.BPFVerifierLogLevel)
 	if err != nil {
 		return nil, fmt.Errorf("failed to load eBPF code: %v", err)
 	}
@@ -387,11 +383,7 @@
 // by the embedded elf file and loads these into the kernel.
 func initializeMapsAndPrograms(includeTracers types.IncludedTracers,
 	kernelSymbols *libpf.SymbolMap, filterErrorFrames bool, mapScaleFactor int,
-<<<<<<< HEAD
-	kernelVersionCheck bool, debugTracer bool, bpfVerifierLogLevel uint32, bpfVerifierLogSize int) (
-=======
-	kernelVersionCheck bool, bpfVerifierLogLevel uint32) (
->>>>>>> e7a70381
+	kernelVersionCheck bool, debugTracer bool, bpfVerifierLogLevel uint32) (
 	ebpfMaps map[string]*cebpf.Map, ebpfProgs map[string]*cebpf.Program, err error) {
 	// Loading specifications about eBPF programs and maps from the embedded elf file
 	// does not load them into the kernel.
