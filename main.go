// Copyright The OpenTelemetry Authors
// SPDX-License-Identifier: Apache-2.0

package main

import (
	"context"
	"fmt"
	"net/http"

	//nolint:gosec
	_ "net/http/pprof"
	"os"
	"os/signal"
	"time"

	"github.com/tklauser/numcpus"
	"golang.org/x/sys/unix"

	"go.opentelemetry.io/ebpf-profiler/internal/helpers"
	"go.opentelemetry.io/ebpf-profiler/times"
	tracertypes "go.opentelemetry.io/ebpf-profiler/tracer/types"
	"go.opentelemetry.io/ebpf-profiler/util"
	"go.opentelemetry.io/ebpf-profiler/vc"

	"go.opentelemetry.io/ebpf-profiler/host"
	"go.opentelemetry.io/ebpf-profiler/tracehandler"

	"go.opentelemetry.io/ebpf-profiler/hostmetadata"

	"go.opentelemetry.io/ebpf-profiler/metrics"
	"go.opentelemetry.io/ebpf-profiler/reporter"

	"go.opentelemetry.io/ebpf-profiler/tracer"

	log "github.com/sirupsen/logrus"
)

// Short copyright / license text for eBPF code
var copyright = `Copyright The OpenTelemetry Authors.

For the eBPF code loaded by Universal Profiling Agent into the kernel,
the following license applies (GPLv2 only). You can obtain a copy of the GPLv2 code at:
https://go.opentelemetry.io/ebpf-profiler/tree/main/support/ebpf

This program is free software; you can redistribute it and/or modify
it under the terms of the GNU General Public License version 2 only,
as published by the Free Software Foundation;

This program is distributed in the hope that it will be useful,
but WITHOUT ANY WARRANTY; without even the implied warranty of
MERCHANTABILITY or FITNESS FOR A PARTICULAR PURPOSE.  See the
GNU General Public License for more details:

https://www.gnu.org/licenses/old-licenses/gpl-2.0.en.html
`

type exitCode int

const (
	exitSuccess exitCode = 0
	exitFailure exitCode = 1

	// Go 'flag' package calls os.Exit(2) on flag parse errors, if ExitOnError is set
	exitParseError exitCode = 2
)

func startTraceHandling(ctx context.Context, rep reporter.TraceReporter,
	intervals *times.Times, trc *tracer.Tracer, cacheSize uint32) error {
	// Spawn monitors for the various result maps
	traceCh := make(chan *host.Trace)

	if err := trc.StartMapMonitors(ctx, traceCh); err != nil {
		return fmt.Errorf("failed to start map monitors: %v", err)
	}

	_, err := tracehandler.Start(ctx, rep, trc.TraceProcessor(),
		traceCh, intervals, cacheSize)
	return err
}

func main() {
	os.Exit(int(mainWithExitCode()))
}

func mainWithExitCode() exitCode {
	cfg, err := parseArgs()
	if err != nil {
		log.Errorf("Failure to parse arguments: %v", err)
		return exitParseError
	}

	if cfg.Copyright {
		fmt.Print(copyright)
		return exitSuccess
	}

	if cfg.Version {
		fmt.Printf("%s\n", vc.Version())
		return exitSuccess
	}

	if cfg.VerboseMode {
		log.SetLevel(log.DebugLevel)
		// Dump the arguments in debug mode.
		cfg.Dump()
	}

	if err = cfg.Validate(); err != nil {
		log.Error(err)
		return exitFailure
	}

	// Context to drive main goroutine and the Tracer monitors.
	mainCtx, mainCancel := signal.NotifyContext(context.Background(),
		unix.SIGINT, unix.SIGTERM, unix.SIGABRT)
	defer mainCancel()

	if cfg.PprofAddr != "" {
		go func() {
			//nolint:gosec
			if err = http.ListenAndServe(cfg.PprofAddr, nil); err != nil {
				log.Errorf("Serving pprof on %s failed: %s", cfg.PprofAddr, err)
			}
		}()
	}

	log.Infof("Starting OTEL profiling agent %s (revision %s, build timestamp %s)",
		vc.Version(), vc.Revision(), vc.BuildTimestamp())

	if err = tracer.ProbeBPFSyscall(); err != nil {
		return failure("Failed to probe eBPF syscall: %v", err)
	}

	if err = tracer.ProbeTracepoint(); err != nil {
		return failure("Failed to probe tracepoint: %v", err)
	}

	presentCores, err := numcpus.GetPresent()
	if err != nil {
		return failure("Failed to read CPU file: %v", err)
	}

	traceHandlerCacheSize :=
		traceCacheSize(cfg.MonitorInterval, cfg.SamplesPerSecond, uint16(presentCores))

	intervals := times.New(cfg.MonitorInterval,
		cfg.ReporterInterval, cfg.ProbabilisticInterval)

	// Start periodic synchronization with the realtime clock
	times.StartRealtimeSync(mainCtx, cfg.ClockSyncInterval)

	log.Debugf("Determining tracers to include")
	includeTracers, err := tracertypes.Parse(cfg.Tracers)
	if err != nil {
		return failure("Failed to parse the included tracers: %v", err)
	}

	metadataCollector := hostmetadata.NewCollector(cfg.CollAgentAddr)
	metadataCollector.AddCustomData("os.type", "linux")

	kernelVersion, err := helpers.GetKernelVersion()
	if err != nil {
		return failure("Failed to get Linux kernel version: %v", err)
	}
	// OTel semantic introduced in https://github.com/open-telemetry/semantic-conventions/issues/66
	metadataCollector.AddCustomData("os.kernel.release", kernelVersion)

	// hostname and sourceIP will be populated from the root namespace.
<<<<<<< HEAD
	hostname, sourceIP, err := helpers.GetHostnameAndSourceIP(args.collAgentAddr)
=======
	hostname, sourceIP, err := getHostnameAndSourceIP(cfg.CollAgentAddr)
>>>>>>> 2c2cb6b9
	if err != nil {
		log.Warnf("Failed to fetch metadata information in the root namespace: %v", err)
	}
	metadataCollector.AddCustomData("host.name", hostname)
	metadataCollector.AddCustomData("host.ip", sourceIP)

	// Network operations to CA start here
	var rep reporter.Reporter
	// Connect to the collection agent
	rep, err = reporter.Start(mainCtx, &reporter.Config{
		CollAgentAddr:          cfg.CollAgentAddr,
		DisableTLS:             cfg.DisableTLS,
		MaxRPCMsgSize:          32 << 20, // 32 MiB
		MaxGRPCRetries:         5,
		GRPCOperationTimeout:   intervals.GRPCOperationTimeout(),
		GRPCStartupBackoffTime: intervals.GRPCStartupBackoffTime(),
		GRPCConnectionTimeout:  intervals.GRPCConnectionTimeout(),
		ReportInterval:         intervals.ReportInterval(),
		CacheSize:              traceHandlerCacheSize,
		SamplesPerSecond:       cfg.SamplesPerSecond,
		KernelVersion:          kernelVersion,
		HostName:               hostname,
		IPAddress:              sourceIP,
	})
	if err != nil {
		return failure("Failed to start reporting: %v", err)
	}

	metrics.SetReporter(rep)

	// Now that set the initial host metadata, start a goroutine to keep sending updates regularly.
	metadataCollector.StartMetadataCollection(mainCtx, rep)

	// Load the eBPF code and map definitions
	trc, err := tracer.NewTracer(mainCtx, &tracer.Config{
		Reporter:               rep,
		Intervals:              intervals,
		IncludeTracers:         includeTracers,
		FilterErrorFrames:      !cfg.SendErrorFrames,
		SamplesPerSecond:       cfg.SamplesPerSecond,
		MapScaleFactor:         int(cfg.MapScaleFactor),
		KernelVersionCheck:     !cfg.NoKernelVersionCheck,
		DebugTracer:            cfg.VerboseMode,
		BPFVerifierLogLevel:    uint32(cfg.BpfVerifierLogLevel),
		ProbabilisticInterval:  cfg.ProbabilisticInterval,
		ProbabilisticThreshold: cfg.ProbabilisticThreshold,
	})
	if err != nil {
		return failure("Failed to load eBPF tracer: %v", err)
	}
	log.Printf("eBPF tracer loaded")
	defer trc.Close()

	now := time.Now()
	// Initial scan of /proc filesystem to list currently active PIDs and have them processed.
	if err = trc.StartPIDEventProcessor(mainCtx); err != nil {
		log.Errorf("Failed to list processes from /proc: %v", err)
	}
	metrics.Add(metrics.IDProcPIDStartupMs, metrics.MetricValue(time.Since(now).Milliseconds()))
	log.Debug("Completed initial PID listing")

	// Attach our tracer to the perf event
	if err := trc.AttachTracer(); err != nil {
		return failure("Failed to attach to perf event: %v", err)
	}
	log.Info("Attached tracer program")

	if cfg.ProbabilisticThreshold < tracer.ProbabilisticThresholdMax {
		trc.StartProbabilisticProfiling(mainCtx)
		log.Printf("Enabled probabilistic profiling")
	} else {
		if err := trc.EnableProfiling(); err != nil {
			return failure("Failed to enable perf events: %v", err)
		}
	}

	if err := trc.AttachSchedMonitor(); err != nil {
		return failure("Failed to attach scheduler monitor: %v", err)
	}

	// This log line is used in our system tests to verify if that the agent has started. So if you
	// change this log line update also the system test.
	log.Printf("Attached sched monitor")

	if err := startTraceHandling(mainCtx, rep, intervals, trc, traceHandlerCacheSize); err != nil {
		return failure("Failed to start trace handling: %v", err)
	}

	// Block waiting for a signal to indicate the program should terminate
	<-mainCtx.Done()

	log.Info("Stop processing ...")
	rep.Stop()

	log.Info("Exiting ...")
	return exitSuccess
}

// traceCacheSize defines the maximum number of elements for the caches in tracehandler.
//
// The caches in tracehandler have a size-"processing overhead" trade-off: Every cache miss will
// trigger additional processing for that trace in userspace (Go). For most maps, we use
// maxElementsPerInterval as a base sizing factor. For the tracehandler caches, we also multiply
// with traceCacheIntervals. For typical/small values of maxElementsPerInterval, this can lead to
// non-optimal map sizing (reduced cache_hit:cache_miss ratio and increased processing overhead).
// Simply increasing traceCacheIntervals is problematic when maxElementsPerInterval is large
// (e.g. too many CPU cores present) as we end up using too much memory. A minimum size is
// therefore used here.
func traceCacheSize(monitorInterval time.Duration, samplesPerSecond int,
	presentCPUCores uint16) uint32 {
	const (
		traceCacheIntervals = 6
		traceCacheMinSize   = 65536
	)

	maxElements := maxElementsPerInterval(monitorInterval, samplesPerSecond, presentCPUCores)

	size := maxElements * uint32(traceCacheIntervals)
	if size < traceCacheMinSize {
		size = traceCacheMinSize
	}
	return util.NextPowerOfTwo(size)
}

func maxElementsPerInterval(monitorInterval time.Duration, samplesPerSecond int,
	presentCPUCores uint16) uint32 {
	return uint32(uint16(samplesPerSecond) * uint16(monitorInterval.Seconds()) * presentCPUCores)
}

func failure(msg string, args ...interface{}) exitCode {
	log.Errorf(msg, args...)
	return exitFailure
}<|MERGE_RESOLUTION|>--- conflicted
+++ resolved
@@ -167,11 +167,7 @@
 	metadataCollector.AddCustomData("os.kernel.release", kernelVersion)
 
 	// hostname and sourceIP will be populated from the root namespace.
-<<<<<<< HEAD
-	hostname, sourceIP, err := helpers.GetHostnameAndSourceIP(args.collAgentAddr)
-=======
-	hostname, sourceIP, err := getHostnameAndSourceIP(cfg.CollAgentAddr)
->>>>>>> 2c2cb6b9
+	hostname, sourceIP, err := helpers.GetHostnameAndSourceIP(cfg.CollAgentAddr)
 	if err != nil {
 		log.Warnf("Failed to fetch metadata information in the root namespace: %v", err)
 	}
