--- conflicted
+++ resolved
@@ -1023,16 +1023,11 @@
 
 	// Add end-of-function stop delta. This might later get removed if there is
 	// another function starting on this address.
-	ee.deltas.Add(sdtypes.StackDelta{
+	ee.deltas.AddEx(sdtypes.StackDelta{
 		Address: uint64(fde.ipStart + fde.ipLen),
 		Hints:   sdtypes.UnwindHintGap,
-<<<<<<< HEAD
 		Info:    sdtypes.UnwindInfoInvalid,
 	}, sorted)
-=======
-		Info:    info,
-	})
->>>>>>> b3452d13
 
 	return uintptr(fdeLen), nil
 }
