--- conflicted
+++ resolved
@@ -59,20 +59,4 @@
 // FileName returns the fileName  element of the LoaderInfo struct.
 func (i *LoaderInfo) FileName() string {
 	return i.elfRef.FileName()
-}
-
-<<<<<<< HEAD
-// ExtractAsFile returns a filename referring to the ELF executable, extracting
-// it from a backing archive if needed.
-func (i *LoaderInfo) ExtractAsFile() (string, error) {
-	if pr, ok := i.elfRef.ELFOpener.(process.Process); ok {
-		return pr.ExtractAsFile(i.FileName())
-	}
-	return "", fmt.Errorf("unable to open main executable '%v' due to wrong interface type",
-		i.FileName())
-=======
-// Gaps returns the gaps for the executable of this LoaderInfo.
-func (i *LoaderInfo) Gaps() []util.Range {
-	return i.gaps
->>>>>>> fd60ef3f
 }