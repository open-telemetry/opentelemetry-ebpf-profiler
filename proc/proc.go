--- conflicted
+++ resolved
@@ -123,7 +123,6 @@
 	}
 
 	symmap.Finalize()
-<<<<<<< HEAD
 
 	return &symmap, nil
 }
@@ -135,19 +134,6 @@
 		count                  = 0
 	)
 
-=======
-
-	return &symmap, nil
-}
-
-func parseKernelModules(scanner *bufio.Scanner) ([]kernelModule, error) {
-	var (
-		modules                []kernelModule
-		atLeastOneValidAddress = false
-		count                  = 0
-	)
-
->>>>>>> d3c95013
 	for scanner.Scan() {
 		line := scanner.Text()
 
@@ -155,11 +141,7 @@
 
 		kmod, err := parseKernelModuleLine(line)
 		if err != nil {
-<<<<<<< HEAD
-			return nil, fmt.Errorf("failed to parse kernel module line: %v", err)
-=======
 			return nil, fmt.Errorf("failed to parse kernel module line '%s': %v", line, err)
->>>>>>> d3c95013
 		}
 		if kmod.address == 0 {
 			continue
@@ -183,36 +165,21 @@
 }
 
 func parseKernelModuleLine(line string) (kernelModule, error) {
-<<<<<<< HEAD
-	// The format is: "name size refcount dependencies state address flags"
-	parts := strings.SplitN(line, " ", 7)
-
-	// At least 6 parts are expected (flags are not always present and are not needed here)
-=======
 	// The format is: "name size refcount dependencies state address"
 	// The string is split into 7 parts as after address there can be an optional string.
 	parts := strings.SplitN(line, " ", 7)
->>>>>>> d3c95013
 	if len(parts) < 6 {
 		return kernelModule{}, fmt.Errorf("unexpected line in modules: '%s'", line)
 	}
 
 	size, err := parseSize(parts[1])
 	if err != nil {
-<<<<<<< HEAD
-		return kernelModule{}, fmt.Errorf("failed to parse size value: '%s'", parts[1])
-=======
 		return kernelModule{}, err
->>>>>>> d3c95013
 	}
 
 	address, err := parseAddress(parts[5])
 	if err != nil {
-<<<<<<< HEAD
-		return kernelModule{}, fmt.Errorf("failed to parse address value: '%s'", parts[5])
-=======
 		return kernelModule{}, err
->>>>>>> d3c95013
 	}
 
 	return kernelModule{
@@ -225,12 +192,8 @@
 func parseAddress(addressStr string) (uint64, error) {
 	address, err := strconv.ParseUint(strings.TrimPrefix(addressStr, "0x"), 16, 64)
 	if err != nil {
-<<<<<<< HEAD
-		return 0, fmt.Errorf("failed to parse address as hex value: '%s'", addressStr)
-=======
 		return 0, fmt.Errorf("failed to parse address '%s' as hex value: %v",
 			addressStr, err)
->>>>>>> d3c95013
 	}
 
 	return address, nil
@@ -239,11 +202,7 @@
 func parseSize(sizeStr string) (uint64, error) {
 	size, err := strconv.ParseUint(sizeStr, 10, 64)
 	if err != nil {
-<<<<<<< HEAD
-		return 0, fmt.Errorf("failed to parse size int value: %q", sizeStr)
-=======
 		return 0, fmt.Errorf("failed to parse size int value: %q: %v", sizeStr, err)
->>>>>>> d3c95013
 	}
 
 	return size, nil
