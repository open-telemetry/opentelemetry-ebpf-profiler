--- conflicted
+++ resolved
@@ -629,16 +629,6 @@
 	// Number of times the stack delta provider succeeded to extract stack deltas
 	IDStackDeltaProviderSuccess = 271
 
-<<<<<<< HEAD
-	// Number of attempted LuaJIT unwinds
-	IDUnwindLuaJITAttempts = 272
-
-	// Number of times we didn't find an entry for this process in the LuaJIT process info array
-	IDUnwindLuaJITErrNoProcInfo = 273
-
-	// max number of ID values, keep this as *last entry*
-	IDMax = 274
-=======
 	// Number of lost trace events in the communication between kernel and user space (trace_events)
 	IDTraceEventLost = 272
 
@@ -648,7 +638,12 @@
 	// Number of times a trace event read failed (trace_events)
 	IDTraceEventReadError = 274
 
+	// Number of attempted LuaJIT unwinds
+	IDUnwindLuaJITAttempts = 275
+
+	// Number of times we didn't find an entry for this process in the LuaJIT process info array
+	IDUnwindLuaJITErrNoProcInfo = 276
+
 	// max number of ID values, keep this as *last entry*
-	IDMax = 275
->>>>>>> d3c95013
+	IDMax = 277
 )