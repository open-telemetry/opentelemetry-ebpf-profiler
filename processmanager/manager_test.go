--- conflicted
+++ resolved
@@ -13,7 +13,6 @@
 	"os"
 	"testing"
 	"time"
-	"unique"
 	"unsafe"
 
 	"go.opentelemetry.io/ebpf-profiler/host"
@@ -251,107 +250,6 @@
 func (mockup *ebpfMapsMockup) SupportsGenericBatchOperations() bool { return false }
 func (mockup *ebpfMapsMockup) SupportsLPMTrieBatchOperations() bool { return false }
 
-<<<<<<< HEAD
-func TestInterpreterConvertTrace(t *testing.T) {
-	partialNativeFrameFileID := uint64(0xabcdbeef)
-	nativeFrameLineno := libpf.AddressOrLineno(0x1234)
-
-	pythonAndNativeTrace := &host.Trace{
-		Frames: []host.Frame{{
-			// This represents a native frame
-			File:   host.FileID(partialNativeFrameFileID),
-			Lineno: nativeFrameLineno,
-			Type:   libpf.NativeFrame,
-		}, {
-			File:   host.FileID(42),
-			Lineno: libpf.AddressOrLineno(0x13e1bb8e), // same as runForeverTrace
-			Type:   libpf.PythonFrame,
-		}},
-	}
-
-	tests := map[string]struct {
-		trace  *host.Trace
-		expect *libpf.Trace
-	}{
-		"Convert Trace": {
-			trace: pythonAndNativeTrace,
-			expect: getExpectedTrace(pythonAndNativeTrace,
-				[]libpf.AddressOrLineno{0, 1}),
-		},
-	}
-
-	for name, testcase := range tests {
-		t.Run(name, func(t *testing.T) {
-			mapper := NewMapFileIDMapper()
-			for i, f := range testcase.trace.Frames {
-				mapper.Set(f.File, testcase.expect.Frames[i].Value().MappingFile)
-			}
-
-			// For this test do not include interpreters.
-			noIinterpreters, _ := tracertypes.Parse("")
-
-			ctx, cancel := context.WithCancel(context.Background())
-			defer cancel()
-
-			// To test ConvertTrace we do not require all parts of processmanager.
-			manager, err := New(ctx,
-				noIinterpreters,
-				1*time.Second,
-				nil,
-				nil,
-				nil,
-				nil,
-				true,
-				libpf.Set[string]{})
-			require.NoError(t, err)
-
-			newTrace := manager.ConvertTrace(testcase.trace)
-
-			testcase.expect.Hash = traceutil.HashTrace(testcase.expect)
-			if testcase.expect.Hash == newTrace.Hash {
-				assert.Equal(t, testcase.expect, newTrace)
-			}
-		})
-	}
-}
-
-// getExpectedTrace returns a new libpf trace that is based on the provided host trace, but
-// with the linenos replaced by the provided values. This function is for generating an expected
-// trace for tests below.
-func getExpectedTrace(origTrace *host.Trace, linenos []libpf.AddressOrLineno) *libpf.Trace {
-	newTrace := &libpf.Trace{
-		Hash: libpf.NewTraceHash(uint64(origTrace.Hash), uint64(origTrace.Hash)),
-	}
-
-	for i, frame := range origTrace.Frames {
-		lineno := frame.Lineno
-		if linenos != nil {
-			lineno = linenos[i]
-		}
-		newTrace.Frames.Append(&libpf.Frame{
-			Type: frame.Type,
-			MappingFile: unique.Make(libpf.FrameMappingFileData{
-				FileID: libpf.NewFileID(uint64(frame.File), 0),
-			}),
-			AddressOrLineno: lineno,
-		})
-	}
-	return newTrace
-}
-
-=======
-type symbolReporterMockup struct{}
-
-func (s *symbolReporterMockup) ExecutableKnown(_ libpf.FileID) bool {
-	return true
-}
-
-func (s *symbolReporterMockup) ExecutableMetadata(_ *reporter.ExecutableMetadataArgs) {
-}
-
-var _ reporter.SymbolReporter = (*symbolReporterMockup)(nil)
-
->>>>>>> b4a95e6e
 func TestNewMapping(t *testing.T) {
 	tests := map[string]struct {
 		// newMapping holds the arguments that are passed to NewMapping() in the test.
