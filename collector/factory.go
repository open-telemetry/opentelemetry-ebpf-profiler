--- conflicted
+++ resolved
@@ -35,14 +35,9 @@
 	_ context.Context,
 	rs receiver.Settings,
 	baseCfg component.Config,
-<<<<<<< HEAD
-	nextConsumer xconsumer.Profiles) (xreceiver.Profiles, error) {
-	cfg, ok := baseCfg.(*Config)
-=======
 	nextConsumer xconsumer.Profiles,
 ) (xreceiver.Profiles, error) {
-	cfg, ok := baseCfg.(*controller.Config)
->>>>>>> 9d4361f0
+	cfg, ok := baseCfg.(*Config)
 	if !ok {
 		return nil, errInvalidConfig
 	}
@@ -64,6 +59,8 @@
 		MapScaleFactor:         cfg.MapScaleFactor,
 		BpfVerifierLogLevel:    cfg.BPFVerifierLogLevel,
 		NoKernelVersionCheck:   !cfg.KernelVersionCheck,
+		MaxGRPCRetries:         cfg.MaxGRPCRetries,
+		MaxRPCMsgSize:          cfg.MaxRPCMsgSize,
 	}
 
 	return internal.NewController(controlerCfg, rs, nextConsumer)
@@ -78,11 +75,8 @@
 		ProbabilisticThreshold: 100,
 		Tracers:                "all",
 		ClockSyncInterval:      3 * time.Minute,
-<<<<<<< HEAD
 		KernelVersionCheck:     true,
-=======
 		MaxGRPCRetries:         5,
 		MaxRPCMsgSize:          32 << 20, // 32 MiB,
->>>>>>> 9d4361f0
 	}
 }